--- conflicted
+++ resolved
@@ -11,12 +11,7 @@
     <RootNamespace>DurableTask</RootNamespace>
     <AssemblyName>DurableTaskFx</AssemblyName>
     <FileAlignment>512</FileAlignment>
-<<<<<<< HEAD
     <SolutionDir Condition="$(SolutionDir) == '' Or $(SolutionDir) == '*Undefined*'">..\..\</SolutionDir>
-    <RestorePackages>true</RestorePackages>
-=======
-    <SolutionDir Condition="$(SolutionDir) == '' Or $(SolutionDir) == '*Undefined*'">..\</SolutionDir>
->>>>>>> 718f28de
     <TargetFrameworkProfile />
   </PropertyGroup>
   <PropertyGroup Condition=" '$(Configuration)|$(Platform)' == 'Debug|AnyCPU' ">
