--- conflicted
+++ resolved
@@ -215,26 +215,7 @@
                     this.context.HandleEventSentEvent((EventSentEvent)historyEvent);
                     break;
                 case EventType.EventRaised:
-<<<<<<< HEAD
-                    if (this.context.IsSuspended)
-                    {
-                        var msgInfo = new SuspendedOrchestrationMessageInfo(historyEvent, this.taskOrchestration, this.skipCarryOverEvents);
-                        this.context.AddSuspendedOrchestrationMessage(msgInfo);
-                    } else
-                    {
-                        if (this.skipCarryOverEvents || !this.context.HasContinueAsNew)
-                        {
-                            var eventRaisedEvent = (EventRaisedEvent)historyEvent;
-                            this.taskOrchestration.RaiseEvent(this.context, eventRaisedEvent.Name, eventRaisedEvent.Input);
-                        }
-                        else
-                        {
-                            this.context.AddEventToNextIteration(historyEvent);
-                        }
-                    }
-=======
                     this.context.HandleEventRaisedEvent(historyEvent, this.skipCarryOverEvents, this.taskOrchestration);
->>>>>>> 2091db56
                     break;
                 case EventType.ExecutionSuspended:
                     this.context.HandleExecutionSuspendedEvent((ExecutionSuspendedEvent)historyEvent);
