﻿//  ----------------------------------------------------------------------------------
//  Copyright Microsoft Corporation
//  Licensed under the Apache License, Version 2.0 (the "License");
//  you may not use this file except in compliance with the License.
//  You may obtain a copy of the License at
//  http://www.apache.org/licenses/LICENSE-2.0
//  Unless required by applicable law or agreed to in writing, software
//  distributed under the License is distributed on an "AS IS" BASIS,
//  WITHOUT WARRANTIES OR CONDITIONS OF ANY KIND, either express or implied.
//  See the License for the specific language governing permissions and
//  limitations under the License.
//  ----------------------------------------------------------------------------------
#nullable enable
namespace DurableTask.Core.Tracing
{
    using System;
    using System.Collections.Generic;
    using System.Diagnostics;
    using System.Globalization;
    using System.Runtime.ExceptionServices;
    using System.Reflection;
    using DurableTask.Core.Common;
    using DurableTask.Core.History;

    /// <summary>
    ///     Helper class for logging/tracing
    /// </summary>
    public class TraceHelper
    {
        const string Source = "DurableTask";

        static readonly ActivitySource ActivityTraceSource = new ActivitySource(Source);

        private static readonly Action<Activity, string> s_spanIdSet;
        private static readonly Action<Activity, string> s_idSet;

        static TraceHelper()
        {
            BindingFlags flags = BindingFlags.NonPublic | BindingFlags.Instance;
            s_spanIdSet = typeof(Activity).GetField("_spanId", flags).CreateSetter<Activity, string>();
            s_idSet = typeof(Activity).GetField("_id", flags).CreateSetter<Activity, string>();
        }

        internal static Activity? CreateActivityForNewOrchestration(ExecutionStartedEvent startEvent)
        {
            Activity? newActivity = ActivityTraceSource.StartActivity(
                name: startEvent.Name,
                kind: ActivityKind.Internal);

            if (newActivity != null)
            {
                newActivity.SetTag("dtfx.type", "client");
                newActivity.SetTag("dtfx.instance_id", startEvent.OrchestrationInstance.InstanceId);
                newActivity.SetTag("dtfx.execution_id", startEvent.OrchestrationInstance.ExecutionId);
                
                startEvent.SetParentTraceContext(newActivity);
            }

            return newActivity;
        }

        /// <summary>
        /// Starts a new trace activity for orchestration execution.
        /// </summary>
        /// <param name="startEvent">The orchestration's execution started event.</param>
        /// <returns>
        /// Returns a newly started <see cref="Activity"/> with orchestration-specific metadata.
        /// </returns>
        internal static Activity? StartTraceActivityForExecution(ExecutionStartedEvent? startEvent)
        {
            if (startEvent == null)
            {
                return null;
            }

            if (!startEvent.TryGetParentTraceContext(out ActivityContext activityContext))
            {
                return null;
            }

            string activityName = startEvent.Name;
            ActivityKind activityKind = ActivityKind.Internal;

            DateTimeOffset startTime = startEvent.ParentTraceContext.ActivityStartTime ?? default;
            Activity? activity = ActivityTraceSource.StartActivity(
                name: activityName,
                kind: activityKind,
                parentContext: activityContext,
                startTime: startTime);

            if (activity == null)
            {
                return null;
            }

            activity.SetTag("dtfx.type", "orchestrator");
            activity.SetTag("dtfx.instance_id", startEvent.OrchestrationInstance.InstanceId);
            activity.SetTag("dtfx.execution_id", startEvent.OrchestrationInstance.ExecutionId);

            if (startEvent.ParentTraceContext.Id != null && startEvent.ParentTraceContext.SpanId != null)
            {
                s_idSet(activity, startEvent.ParentTraceContext.Id!);
                s_spanIdSet(activity, startEvent.ParentTraceContext.SpanId!);
            }
            else
            {
                startEvent.ParentTraceContext.Id = activity.Id;
                startEvent.ParentTraceContext.SpanId = activity.SpanId.ToString();
                startEvent.ParentTraceContext.ActivityStartTime = activity.StartTimeUtc;
            }

            DistributedTraceActivity.Current = activity;
            return DistributedTraceActivity.Current;
        }

        /// <summary>
        /// Starts a new trace activity for (task) activity execution.
        /// </summary>
        /// <param name="scheduledEvent">The associated <see cref="TaskScheduledEvent"/>.</param>
        /// <param name="instance">The associated orchestration instance metadata.</param>
        /// <returns>
        /// Returns a newly started <see cref="Activity"/> with (task) activity and orchestration-specific metadata.
        /// </returns>
        internal static Activity? StartTraceActivityForTask(
            TaskScheduledEvent scheduledEvent,
            OrchestrationInstance instance)
        {
            if (!scheduledEvent.TryGetParentTraceContext(out ActivityContext activityContext))
            {
                return null;
            }

            return ActivityTraceSource.StartActivity(
                name: $"{scheduledEvent.Name} (#{scheduledEvent.EventId})",
                kind: ActivityKind.Internal,
                parentContext: activityContext,
                tags: new KeyValuePair<string, object?>[]
                {
                    new("dtfx.type", "activity"),
                    new("dtfx.instance_id", instance.InstanceId),
                    new("dtfx.execution_id", instance.ExecutionId),
                    new("dtfx.task_id", scheduledEvent.EventId),
                });
        }

        internal static Activity? CreateActivityForNewEventRaised(EventRaisedEvent eventRaised, OrchestrationInstance instance)
        {
            Activity? newActivity = ActivityTraceSource.StartActivity(
                name: eventRaised.Name,
                kind: ActivityKind.Producer,
                parentContext: Activity.Current?.Context ?? default,
                tags: new KeyValuePair<string, object?>[]
                {
                    new("dtfx.type", "externalevent"),
                    new("dtfx.instance_id", instance.InstanceId),
                    new("dtfx.execution_id", instance.ExecutionId),
                });

            return newActivity;
        }

        internal static Activity? CreateActivityForTimer(OrchestrationInstance instance, DateTime startTime, DateTime fireAt)
        {
            Activity? newActivity = ActivityTraceSource.StartActivity(
                name: "Timer",
                kind: ActivityKind.Internal,
                startTime: startTime,
                parentContext: Activity.Current?.Context ?? default);

            if (newActivity is not null)
            {
                newActivity.AddTag("dtfx.type", "timer");
                newActivity.AddTag("dtfx.instance_id", instance.InstanceId);
                newActivity.AddTag("dtfx.execution_id", instance.ExecutionId);
                newActivity.AddTag("dtfx.fire_at", fireAt.ToString("o"));
            }

            return newActivity;
        }

        /// <summary>
        /// Starts a new trace activity for (task) activity execution.
        /// </summary>
        /// <param name="eventRaisedEvent">The associated <see cref="EventRaisedEvent"/>.</param>
        /// <param name="instance">The associated orchestration instance metadata.</param>
        /// <returns>
        /// Returns a newly started <see cref="Activity"/> with (task) activity and orchestration-specific metadata.
        /// </returns>
        internal static Activity? StartTraceActivityForEventRaised(
            EventRaisedEvent eventRaisedEvent,
            OrchestrationInstance instance)
        {
            return ActivityTraceSource.StartActivity(
                name: eventRaisedEvent.Name,
<<<<<<< HEAD
                kind: ActivityKind.Producer,
                parentContext: Activity.Current?.Context ?? default,
=======
                kind: ActivityKind.Consumer,
                parentContext: activityContext,
>>>>>>> 35901721
                tags: new KeyValuePair<string, object?>[]
                {
                    new("dtfx.type", "externalevent"),
                    new("dtfx.instance_id", instance.InstanceId),
                    new("dtfx.execution_id", instance.ExecutionId)
                });
        }

        /// <summary>
        ///     Simple trace with no iid or eid
        /// </summary>
        public static void Trace(TraceEventType eventLevel, string eventType, Func<string> generateMessage)
        {
            ExceptionHandlingWrapper(
                () => DefaultEventSource.Log.TraceEvent(eventLevel, Source, string.Empty, string.Empty, string.Empty, generateMessage(), eventType));
        }

        /// <summary>
        ///     Simple trace with no iid or eid
        /// </summary>
        public static void Trace(TraceEventType eventLevel, string eventType, string format, params object[] args)
        {
            ExceptionHandlingWrapper(
                () => DefaultEventSource.Log.TraceEvent(eventLevel, Source, string.Empty, string.Empty, string.Empty, FormatString(format, args), eventType));
        }

        /// <summary>
        ///     Trace with iid but no eid
        /// </summary>
        public static void TraceSession(TraceEventType eventLevel, string eventType, string sessionId, Func<string> generateMessage)
        {
            ExceptionHandlingWrapper(
                () => DefaultEventSource.Log.TraceEvent(eventLevel, Source, string.Empty, string.Empty, sessionId, generateMessage(), eventType));
        }

        /// <summary>
        ///     Trace with iid but no eid
        /// </summary>
        public static void TraceSession(TraceEventType eventLevel, string eventType, string sessionId, string format, params object[] args)
        {
            ExceptionHandlingWrapper(
                () => DefaultEventSource.Log.TraceEvent(eventLevel, Source, string.Empty, string.Empty, sessionId, FormatString(format, args), eventType));
        }

        /// <summary>
        ///     Trace with iid and eid
        /// </summary>
        public static void TraceInstance(TraceEventType eventLevel, string eventType, OrchestrationInstance orchestrationInstance,
            string format, params object[] args)
        {
            ExceptionHandlingWrapper(
                () => DefaultEventSource.Log.TraceEvent(
                    eventLevel,
                    Source,
                    orchestrationInstance == null ? string.Empty : orchestrationInstance.InstanceId,
                    orchestrationInstance == null ? string.Empty : orchestrationInstance.ExecutionId,
                    string.Empty,
                    FormatString(format, args),
                    eventType));
        }

        /// <summary>
        ///     Trace with iid and eid
        /// </summary>
        public static void TraceInstance(TraceEventType eventLevel, string eventType, OrchestrationInstance orchestrationInstance,
            Func<string> generateMessage)
        {
            ExceptionHandlingWrapper(
                () => DefaultEventSource.Log.TraceEvent(
                    eventLevel,
                    Source,
                    orchestrationInstance == null ? string.Empty : orchestrationInstance.InstanceId,
                    orchestrationInstance == null ? string.Empty : orchestrationInstance.ExecutionId,
                    string.Empty,
                    generateMessage(),
                    eventType));
        }

        /// <summary>
        ///     Trace an exception
        /// </summary>
        public static Exception TraceException(TraceEventType eventLevel, string eventType, Exception exception)
        {
            return TraceException(eventLevel, eventType, exception, string.Empty);
        }

        /// <summary>
        ///     Trace an exception and message
        /// </summary>
        public static Exception TraceException(TraceEventType eventLevel, string eventType, Exception exception,
            Func<string> generateMessage)
        {
            return TraceExceptionCore(eventLevel, eventType, string.Empty, string.Empty, exception, generateMessage);
        }

        /// <summary>
        ///     Trace an exception and message
        /// </summary>
        public static Exception TraceException(TraceEventType eventLevel, string eventType, Exception exception, string format,
            params object[] args)
        {
            return TraceExceptionCore(eventLevel, eventType, string.Empty, string.Empty, ExceptionDispatchInfo.Capture(exception), format, args).SourceException;
        }

        /// <summary>
        ///     Trace an instance exception
        /// </summary>
        public static Exception TraceExceptionInstance(TraceEventType eventLevel, string eventType,
            OrchestrationInstance orchestrationInstance, Exception exception)
        {
            return TraceExceptionCore(eventLevel, eventType, orchestrationInstance.InstanceId, orchestrationInstance.ExecutionId,
                ExceptionDispatchInfo.Capture(exception), string.Empty).SourceException;
        }

        /// <summary>
        ///     Trace an instance exception and message
        /// </summary>
        public static Exception TraceExceptionInstance(TraceEventType eventLevel, string eventType,
            OrchestrationInstance orchestrationInstance, Exception exception, Func<string> generateMessage)
        {
            return TraceExceptionCore(eventLevel, eventType, orchestrationInstance.InstanceId, orchestrationInstance.ExecutionId,
                exception, generateMessage);
        }

        /// <summary>
        ///     Trace an instance exception and message
        /// </summary>
        public static Exception TraceExceptionInstance(TraceEventType eventLevel, string eventType,
            OrchestrationInstance orchestrationInstance, Exception exception, string format, params object[] args)
        {
            return TraceExceptionCore(eventLevel, eventType, orchestrationInstance.InstanceId, orchestrationInstance.ExecutionId,
                ExceptionDispatchInfo.Capture(exception), format, args).SourceException;
        }

        /// <summary>
        ///     Trace a session exception without execution id
        /// </summary>
        public static Exception TraceExceptionSession(TraceEventType eventLevel, string eventType, string sessionId, Exception exception)
        {
            return TraceExceptionCore(eventLevel, eventType, sessionId, string.Empty, ExceptionDispatchInfo.Capture(exception), string.Empty).SourceException;
        }

        /// <summary>
        ///     Trace a session exception without execution id
        /// </summary>
        public static ExceptionDispatchInfo TraceExceptionSession(TraceEventType eventLevel, string eventType, string sessionId, ExceptionDispatchInfo exceptionDispatchInfo)
        {
            return TraceExceptionCore(eventLevel, eventType, sessionId, string.Empty, exceptionDispatchInfo, string.Empty);
        }

        /// <summary>
        ///     Trace a session exception and message without execution id
        /// </summary>
        public static Exception TraceExceptionSession(TraceEventType eventLevel, string eventType, string sessionId, Exception exception,
            Func<string> generateMessage)
        {
            return TraceExceptionCore(eventLevel, eventType, sessionId, string.Empty, exception, generateMessage);
        }

        /// <summary>
        ///     Trace a session exception and message without execution id
        /// </summary>
        public static Exception TraceExceptionSession(TraceEventType eventLevel, string eventType, string sessionId, Exception exception,
            string format, params object[] args)
        {
            return TraceExceptionCore(eventLevel, eventType, sessionId, string.Empty, ExceptionDispatchInfo.Capture(exception), format, args).SourceException;
        }

        /// <summary>
        ///     Trace a session exception and message without execution id
        /// </summary>
        public static ExceptionDispatchInfo TraceExceptionSession(TraceEventType eventLevel, string eventType, string sessionId, ExceptionDispatchInfo exceptionDispatchInfo,
            string format, params object[] args)
        {
            return TraceExceptionCore(eventLevel, eventType, sessionId, string.Empty, exceptionDispatchInfo, format, args);
        }

        // helper methods
        static ExceptionDispatchInfo TraceExceptionCore(TraceEventType eventLevel, string eventType, string iid, string eid, ExceptionDispatchInfo exceptionDispatchInfo,
            string format, params object[] args)
        {
            Exception exception = exceptionDispatchInfo.SourceException;

            string newFormat = format + "\nException: " + exception.GetType() + " : " + exception.Message + "\n\t" +
                               exception.StackTrace + "\nInner Exception: " +
                               exception.InnerException?.ToString();

            ExceptionHandlingWrapper(
                () => DefaultEventSource.Log.TraceEvent(eventLevel, Source, iid, eid, string.Empty, FormatString(newFormat, args), eventType));

            return exceptionDispatchInfo;
        }

        static Exception TraceExceptionCore(TraceEventType eventLevel, string eventType, string iid, string eid, Exception exception,
            Func<string> generateMessage)
        {
            string newFormat = generateMessage() + "\nException: " + exception.GetType() + " : " + exception.Message +
                               "\n\t" + exception.StackTrace + "\nInner Exception: " +
                               exception.InnerException?.ToString();

            ExceptionHandlingWrapper(
                () => DefaultEventSource.Log.TraceEvent(eventLevel, Source, iid, eid, string.Empty, newFormat, eventType));

            return exception;
        }

        static string FormatString(string formatted, params object[] args)
        {
            if (args == null || args.Length == 0)
            {
                return formatted;
            }

            try
            {
                return string.Format(CultureInfo.InvariantCulture, formatted, args);
            }
            catch (FormatException ex)
            {
                string message = string.Format(CultureInfo.InvariantCulture, "String FormatException for '{0}'. Args count: {1}. Exception: {2}", formatted, args.Length, ex);
                DefaultEventSource.Log.TraceEvent(TraceEventType.Error, Source, string.Empty, string.Empty, string.Empty, message, "LogFormattingFailed");

                return formatted;
            }
        }

        static void ExceptionHandlingWrapper(Action innerFunc)
        {
            try
            {
                innerFunc();
            }
            catch (Exception exception) when (!Utils.IsFatal(exception))
            {
                try
                {
                    DefaultEventSource.Log.TraceEvent(TraceEventType.Error, Source, string.Empty, string.Empty, string.Empty, exception, "WriteEventFailed");
                }
                catch (Exception anotherException) when (!Utils.IsFatal(anotherException))
                {
                }
            }
        }
    }
}<|MERGE_RESOLUTION|>--- conflicted
+++ resolved
@@ -192,13 +192,8 @@
         {
             return ActivityTraceSource.StartActivity(
                 name: eventRaisedEvent.Name,
-<<<<<<< HEAD
                 kind: ActivityKind.Producer,
                 parentContext: Activity.Current?.Context ?? default,
-=======
-                kind: ActivityKind.Consumer,
-                parentContext: activityContext,
->>>>>>> 35901721
                 tags: new KeyValuePair<string, object?>[]
                 {
                     new("dtfx.type", "externalevent"),
