--- conflicted
+++ resolved
@@ -222,11 +222,7 @@
             TaskScheduledEvent taskScheduledEvent)
         {
             // The parent of this is the parent orchestration span ID. It should be the client span which started this
-<<<<<<< HEAD
-            Activity? activity = StartTraceActivityForTaskExecution(orchestrationInstance, taskScheduledEvent);
-=======
             Activity? activity = StartTraceActivityForSchedulingTask(orchestrationInstance, taskScheduledEvent);
->>>>>>> 534c986c
 
             activity?.Dispose();
         }
