﻿//  ----------------------------------------------------------------------------------
//  Copyright Microsoft Corporation
//  Licensed under the Apache License, Version 2.0 (the "License");
//  you may not use this file except in compliance with the License.
//  You may obtain a copy of the License at
//  http://www.apache.org/licenses/LICENSE-2.0
//  Unless required by applicable law or agreed to in writing, software
//  distributed under the License is distributed on an "AS IS" BASIS,
//  WITHOUT WARRANTIES OR CONDITIONS OF ANY KIND, either express or implied.
//  See the License for the specific language governing permissions and
//  limitations under the License.
//  ----------------------------------------------------------------------------------
#nullable enable
namespace DurableTask.Core
{
    using DurableTask.Core.Command;
    using DurableTask.Core.Common;
    using DurableTask.Core.Entities;
    using DurableTask.Core.Exceptions;
    using DurableTask.Core.History;
    using DurableTask.Core.Logging;
    using DurableTask.Core.Middleware;
    using DurableTask.Core.Serializing;
    using DurableTask.Core.Settings;
    using DurableTask.Core.Tracing;
    using System;
    using System.Collections.Generic;
    using System.Diagnostics;
    using System.Linq;
    using System.Threading;
    using System.Threading.Tasks;
    using ActivityStatusCode = Tracing.ActivityStatusCode;

    /// <summary>
    /// Dispatcher for orchestrations to handle processing and renewing, completion of orchestration events
    /// </summary>
    public class TaskOrchestrationDispatcher
    {
        static readonly Task CompletedTask = Task.FromResult(0);

        readonly INameVersionObjectManager<TaskOrchestration> objectManager;
        readonly IOrchestrationService orchestrationService;
        readonly WorkItemDispatcher<TaskOrchestrationWorkItem> dispatcher;
        readonly DispatchMiddlewarePipeline dispatchPipeline;
        readonly LogHelper logHelper;
        ErrorPropagationMode errorPropagationMode;
        readonly NonBlockingCountdownLock concurrentSessionLock;
        readonly IEntityOrchestrationService? entityOrchestrationService;
        readonly EntityBackendProperties? entityBackendProperties;
        readonly TaskOrchestrationEntityParameters? entityParameters;
        readonly VersioningSettings? versioningSettings;

        internal TaskOrchestrationDispatcher(
            IOrchestrationService orchestrationService,
            INameVersionObjectManager<TaskOrchestration> objectManager,
            DispatchMiddlewarePipeline dispatchPipeline,
            LogHelper logHelper,
            ErrorPropagationMode errorPropagationMode,
            VersioningSettings versioningSettings)
        {
            this.objectManager = objectManager ?? throw new ArgumentNullException(nameof(objectManager));
            this.orchestrationService = orchestrationService ?? throw new ArgumentNullException(nameof(orchestrationService));
            this.dispatchPipeline = dispatchPipeline ?? throw new ArgumentNullException(nameof(dispatchPipeline));
            this.logHelper = logHelper ?? throw new ArgumentNullException(nameof(logHelper));
            this.errorPropagationMode = errorPropagationMode;
            this.entityOrchestrationService = orchestrationService as IEntityOrchestrationService;
            this.entityBackendProperties = this.entityOrchestrationService?.EntityBackendProperties;
            this.entityParameters = TaskOrchestrationEntityParameters.FromEntityBackendProperties(this.entityBackendProperties);
            this.versioningSettings = versioningSettings;

            this.dispatcher = new WorkItemDispatcher<TaskOrchestrationWorkItem>(
                "TaskOrchestrationDispatcher",
                item => item == null ? string.Empty : item.InstanceId,
                this.OnFetchWorkItemAsync,
                this.OnProcessWorkItemSessionAsync)
            {
                GetDelayInSecondsAfterOnFetchException = orchestrationService.GetDelayInSecondsAfterOnFetchException,
                GetDelayInSecondsAfterOnProcessException = orchestrationService.GetDelayInSecondsAfterOnProcessException,
                SafeReleaseWorkItem = orchestrationService.ReleaseTaskOrchestrationWorkItemAsync,
                AbortWorkItem = orchestrationService.AbandonTaskOrchestrationWorkItemAsync,
                DispatcherCount = orchestrationService.TaskOrchestrationDispatcherCount,
                MaxConcurrentWorkItems = orchestrationService.MaxConcurrentTaskOrchestrationWorkItems,
                LogHelper = logHelper,
            };

            // To avoid starvation, we only allow half of all concurrently execution orchestrations to
            // leverage extended sessions.
            var maxConcurrentSessions = (int)Math.Ceiling(this.dispatcher.MaxConcurrentWorkItems / 2.0);
            this.concurrentSessionLock = new NonBlockingCountdownLock(maxConcurrentSessions);
        }

        /// <summary>
        /// Starts the dispatcher to start getting and processing orchestration events
        /// </summary>
        public async Task StartAsync()
        {
            await this.dispatcher.StartAsync();
        }

        /// <summary>
        /// Stops the dispatcher to stop getting and processing orchestration events
        /// </summary>
        /// <param name="forced">Flag indicating whether to stop gracefully or immediately</param>
        public async Task StopAsync(bool forced)
        {
            await this.dispatcher.StopAsync(forced);
        }

        /// <summary>
        /// Gets or sets flag whether to include additional details in error messages
        /// </summary>
        public bool IncludeDetails { get; set; }

        /// <summary>
        /// Gets or sets flag whether to pass orchestration input parameters to sub orchestrations
        /// </summary>
        public bool IncludeParameters { get; set; }

        /// <summary>
        /// Gets or sets the flag for whether or not entities are enabled
        /// </summary>
        public bool EntitiesEnabled { get; set; }

        /// <summary>
        /// Method to get the next work item to process within supplied timeout
        /// </summary>
        /// <param name="receiveTimeout">The max timeout to wait</param>
        /// <param name="cancellationToken">A cancellation token used to cancel a fetch operation.</param>
        /// <returns>A new TaskOrchestrationWorkItem</returns>
        protected Task<TaskOrchestrationWorkItem> OnFetchWorkItemAsync(TimeSpan receiveTimeout, CancellationToken cancellationToken)
        {
            if (this.entityBackendProperties?.UseSeparateQueueForEntityWorkItems == true)
            {
                // only orchestrations should be served by this dispatcher, so we call
                // the method which returns work items for orchestrations only.
                return this.entityOrchestrationService!.LockNextOrchestrationWorkItemAsync(receiveTimeout, cancellationToken);
            }
            else
            {
                // both entities and orchestrations are served by this dispatcher,
                // so we call the method that may return work items for either.
                return this.orchestrationService.LockNextTaskOrchestrationWorkItemAsync(receiveTimeout, cancellationToken);
            }
        }


        /// <summary>
        /// Ensures the first ExecutionStarted event in the batch (if any) appears at the beginning
        /// of its executionID history.
        /// If this is not already the case, we move the first ExecutionStarted event "backwards"
        /// until it either reaches the beginning of the list or reaches a different, non-null, executionID.
        ///
        /// Note that this method modifies its input in-place.
        /// </summary>
        /// <param name="batch">The batch of workitems to potentially re-order in-place</param>
        void EnsureExecutionStartedIsFirst(IList<TaskMessage> batch)
        {
            // We look for *the first* instance of an ExecutionStarted event in the batch, if any.
            int index = 0;
            string previousExecutionId = "";
            int targetPosition = 0; // new position of ExecutionStarted in case of a re-ordering
            TaskMessage? executionStartedEvent = null;
            foreach (TaskMessage message in batch)
            {
                // Keep track of orchestrator generation changes, maybe update target position
                string executionId = message.OrchestrationInstance.ExecutionId;
                if (previousExecutionId != executionId)
                {
                    // We want to re-position the ExecutionStarted event after the "right-most"
                    // event with a non-null executionID that came before it.
                    // So, only update target position if the executionID changed
                    // and the previous executionId was not null.
                    if (previousExecutionId != null)
                    {
                        targetPosition = index;
                    }

                    previousExecutionId = executionId;
                }

                // Find the first ExecutionStarted event.
                if (message.Event.EventType == EventType.ExecutionStarted)
                {
                    // ParentInstance needs to be null to avoid re-ordering
                    // ContinueAsNew events
                    if ((message.Event is ExecutionStartedEvent eventData) &&
                        (eventData.ParentInstance == null))
                    {
                        executionStartedEvent = message;
                    }
                    // We only consider the first ExecutionStarted event in the
                    // list, so we always break.
                    break;
                }
                index++;
            }

            // If we found an ExecutionStartedEvent, we place it either
            // (A) in the beginning or
            // (B) after the "right-most" event with non-null executionID that came before it.
            int executionStartedIndex = index;
            if ((executionStartedEvent != null) && (executionStartedIndex != targetPosition))
            {
                batch.RemoveAt(executionStartedIndex);
                batch.Insert(targetPosition, executionStartedEvent);
            }
        }

        async Task OnProcessWorkItemSessionAsync(TaskOrchestrationWorkItem workItem)
        {
            // DTFx history replay expects that ExecutionStarted comes before other events.
            // If this is not already the case, due to a race-condition, we re-order the
            // messages to enforce this expectation.
            EnsureExecutionStartedIsFirst(workItem.NewMessages);

            try
            {
                if (workItem.Session == null)
                {
                    // Legacy behavior
                    await this.OnProcessWorkItemAsync(workItem);
                    return;
                }

                var isExtendedSession = false;

                CorrelationTraceClient.Propagate(
                    () =>
                    {
                        // Check if it is extended session.
                        // TODO: Remove this code - it looks incorrect and dangerous
                        isExtendedSession = this.concurrentSessionLock.Acquire();
                        this.concurrentSessionLock.Release();
                        workItem.IsExtendedSession = isExtendedSession;
                    });

                var processCount = 0;
                try
                {
                    while (true)
                    {
                        // If the provider provided work items, execute them.
                        if (workItem.NewMessages?.Count > 0)
                        {
                            bool isCompletedOrInterrupted = await this.OnProcessWorkItemAsync(workItem);
                            if (isCompletedOrInterrupted)
                            {
                                break;
                            }

                            processCount++;
                        }

                        // Fetches beyond the first require getting an extended session lock, used to prevent starvation.
                        if (processCount > 0 && !isExtendedSession)
                        {
                            isExtendedSession = this.concurrentSessionLock.Acquire();
                            if (!isExtendedSession)
                            {
                                TraceHelper.Trace(TraceEventType.Verbose, "OnProcessWorkItemSession-MaxOperations", "Failed to acquire concurrent session lock.");
                                break;
                            }
                        }

                        TraceHelper.Trace(TraceEventType.Verbose, "OnProcessWorkItemSession-StartFetch", "Starting fetch of existing session.");
                        Stopwatch timer = Stopwatch.StartNew();

                        // Wait for new messages to arrive for the session. This call is expected to block (asynchronously)
                        // until either new messages are available or until a provider-specific timeout has expired.
                        workItem.NewMessages = await workItem.Session.FetchNewOrchestrationMessagesAsync(workItem);
                        if (workItem.NewMessages == null)
                        {
                            break;
                        }

                        TraceHelper.Trace(
                            TraceEventType.Verbose,
                            "OnProcessWorkItemSession-EndFetch",
                            $"Fetched {workItem.NewMessages.Count} new message(s) after {timer.ElapsedMilliseconds} ms from existing session.");
                        workItem.OrchestrationRuntimeState.NewEvents.Clear();
                    }
                }
                finally
                {
                    if (isExtendedSession)
                    {
                        TraceHelper.Trace(
                            TraceEventType.Verbose,
                            "OnProcessWorkItemSession-Release",
                            $"Releasing extended session after {processCount} batch(es).");
                        this.concurrentSessionLock.Release();
                    }
                }
            }
            catch (SessionAbortedException e)
            {
                // Either the orchestration or the orchestration service explicitly abandoned the session.
                OrchestrationInstance instance = workItem.OrchestrationRuntimeState?.OrchestrationInstance ?? new OrchestrationInstance { InstanceId = workItem.InstanceId };
                this.logHelper.OrchestrationAborted(instance, e.Message);
                TraceHelper.TraceInstance(TraceEventType.Warning, "TaskOrchestrationDispatcher-ExecutionAborted", instance, "{0}", e.Message);
                await this.orchestrationService.AbandonTaskOrchestrationWorkItemAsync(workItem);
            }
        }

        /// <summary>
        /// Method to process a new work item
        /// </summary>
        /// <param name="workItem">The work item to process</param>
        protected async Task<bool> OnProcessWorkItemAsync(TaskOrchestrationWorkItem workItem)
        {
            var messagesToSend = new List<TaskMessage>();
            var timerMessages = new List<TaskMessage>();
            var orchestratorMessages = new List<TaskMessage>();
            var isCompleted = false;
            var continuedAsNew = false;
            var isInterrupted = false;

            // correlation
            CorrelationTraceClient.Propagate(() => CorrelationTraceContext.Current = workItem.TraceContext);

            ExecutionStartedEvent? continueAsNewExecutionStarted = null;
            TaskMessage? continuedAsNewMessage = null;
            IList<HistoryEvent>? carryOverEvents = null;
            string? carryOverStatus = null;

            workItem.OrchestrationRuntimeState.LogHelper = this.logHelper;
            OrchestrationRuntimeState runtimeState = workItem.OrchestrationRuntimeState;

            runtimeState.AddEvent(new OrchestratorStartedEvent(-1));

            OrchestrationRuntimeState originalOrchestrationRuntimeState = runtimeState;

            // Distributed tracing support: each orchestration execution is a trace activity
            // that derives from an established parent trace context. It is expected that some
            // listener will receive these events and publish them to a distributed trace logger.
            ExecutionStartedEvent startEvent =
                runtimeState.ExecutionStartedEvent ??
                workItem.NewMessages.Select(msg => msg.Event).OfType<ExecutionStartedEvent>().FirstOrDefault();
            Activity? traceActivity = TraceHelper.StartTraceActivityForOrchestrationExecution(startEvent);

            OrchestrationState? instanceState = null;

            Task? renewTask = null;
            using var renewCancellationTokenSource = new CancellationTokenSource();
            if (workItem.LockedUntilUtc < DateTime.MaxValue)
            {
                // start a task to run RenewUntil
                renewTask = Task.Factory.StartNew(
                    () => RenewUntil(workItem, this.orchestrationService, this.logHelper, nameof(TaskOrchestrationDispatcher), renewCancellationTokenSource.Token),
                    renewCancellationTokenSource.Token);
            }

            try
            {
                // Assumes that: if the batch contains a new "ExecutionStarted" event, it is the first message in the batch.
                if (!ReconcileMessagesWithState(workItem, nameof(TaskOrchestrationDispatcher), this.errorPropagationMode, logHelper))
                {
                    // TODO : mark an orchestration as faulted if there is data corruption
                    this.logHelper.DroppingOrchestrationWorkItem(workItem, "Received work-item for an invalid orchestration");
                    TraceHelper.TraceSession(
                        TraceEventType.Error,
                        "TaskOrchestrationDispatcher-DeletedOrchestration",
                        runtimeState.OrchestrationInstance?.InstanceId!,
                        "Received work-item for an invalid orchestration");
                    isCompleted = true;
                    traceActivity?.Dispose();
                }
                else
                {
                    do
                    {
                        continuedAsNew = false;
                        continuedAsNewMessage = null;

                        IReadOnlyList<OrchestratorAction> decisions = new List<OrchestratorAction>();
                        bool versioningFailed = false;

                        if (this.versioningSettings != null)
                        {
                            switch (this.versioningSettings.MatchStrategy)
                            {
                                case VersioningSettings.VersionMatchStrategy.None:
                                    // No versioning, do nothing
                                    break;
                                case VersioningSettings.VersionMatchStrategy.Strict:
                                    versioningFailed = this.versioningSettings.Version != runtimeState.Version;
                                    break;
                                case VersioningSettings.VersionMatchStrategy.CurrentOrOlder:
                                    // Positive result indicates the orchestration version is higher than the versioning settings.
                                    versioningFailed = VersioningSettings.CompareVersions(runtimeState.Version, this.versioningSettings.Version) > 0;
                                    break;
                            }

                            if (versioningFailed)
                            {
                                if (this.versioningSettings.FailureStrategy == VersioningSettings.VersionFailureStrategy.Fail)
                                {
                                    var failureAction = new OrchestrationCompleteOrchestratorAction
                                    {
                                        Id = runtimeState.PastEvents.Count,
                                        FailureDetails = new FailureDetails("VersionMismatch", "Orchestration version did not comply with Worker Versioning", null, null, true),
                                        OrchestrationStatus = OrchestrationStatus.Failed,
                                    };
                                    decisions = new List<OrchestratorAction> { failureAction };
                                }
                                else // Abandon work item in all other cases (will be retried later).
                                {
                                    await this.orchestrationService.AbandonTaskOrchestrationWorkItemAsync(workItem);
                                    break;
                                }
                            }
                        }

                        this.logHelper.OrchestrationExecuting(runtimeState.OrchestrationInstance!, runtimeState.Name);
                        TraceHelper.TraceInstance(
                            TraceEventType.Verbose,
                            "TaskOrchestrationDispatcher-ExecuteUserOrchestration-Begin",
                            runtimeState.OrchestrationInstance!,
                            "Executing user orchestration: {0}",
                            JsonDataConverter.Default.Serialize(runtimeState.GetOrchestrationRuntimeStateDump(), true));

                        if (!versioningFailed)
                        {
                            if (workItem.Cursor == null)
                            {
                                workItem.Cursor = await this.ExecuteOrchestrationAsync(runtimeState, workItem);
                            }
                            else
                            {
                                await this.ResumeOrchestrationAsync(workItem);
                            }
                            decisions = workItem.Cursor.LatestDecisions.ToList();
                        }

                        this.logHelper.OrchestrationExecuted(
                            runtimeState.OrchestrationInstance!,
                            runtimeState.Name,
                            decisions);
                        TraceHelper.TraceInstance(
                            TraceEventType.Information,
                            "TaskOrchestrationDispatcher-ExecuteUserOrchestration-End",
                            runtimeState.OrchestrationInstance!,
                            "Executed user orchestration. Received {0} orchestrator actions: {1}",
                            decisions.Count,
                            string.Join(", ", decisions.Select(d => d.Id + ":" + d.OrchestratorActionType)));

                        // TODO: Exception handling for invalid decisions, which is increasingly likely
                        //       when custom middleware is involved (e.g. out-of-process scenarios).
                        foreach (OrchestratorAction decision in decisions)
                        {
                            TraceHelper.TraceInstance(
                                TraceEventType.Information,
                                "TaskOrchestrationDispatcher-ProcessOrchestratorAction",
                                runtimeState.OrchestrationInstance!,
                                "Processing orchestrator action of type {0}",
                                decision.OrchestratorActionType);
                            switch (decision.OrchestratorActionType)
                            {
                                case OrchestratorActionType.ScheduleOrchestrator:
                                    var scheduleTaskAction = (ScheduleTaskOrchestratorAction)decision;
                                    var message = this.ProcessScheduleTaskDecision(
                                        scheduleTaskAction,
                                        runtimeState,
                                        this.IncludeParameters,
                                        traceActivity);
                                    messagesToSend.Add(message);
                                    break;
                                case OrchestratorActionType.CreateTimer:
                                    var timerOrchestratorAction = (CreateTimerOrchestratorAction)decision;
                                    timerMessages.Add(this.ProcessCreateTimerDecision(
                                        timerOrchestratorAction,
                                        runtimeState,
                                        isInternal: false));
                                    break;
                                case OrchestratorActionType.CreateSubOrchestration:
                                    var createSubOrchestrationAction = (CreateSubOrchestrationAction)decision;
                                    orchestratorMessages.Add(
                                        this.ProcessCreateSubOrchestrationInstanceDecision(
                                            createSubOrchestrationAction,
                                            runtimeState,
                                            this.IncludeParameters,
                                            traceActivity));
                                    break;
                                case OrchestratorActionType.SendEvent:
                                    var sendEventAction = (SendEventOrchestratorAction)decision;
                                    orchestratorMessages.Add(
                                        this.ProcessSendEventDecision(sendEventAction, runtimeState));
                                    break;
                                case OrchestratorActionType.OrchestrationComplete:
                                    OrchestrationCompleteOrchestratorAction completeDecision = (OrchestrationCompleteOrchestratorAction)decision;
                                    TaskMessage? workflowInstanceCompletedMessage =
                                        this.ProcessWorkflowCompletedTaskDecision(completeDecision, runtimeState, this.IncludeDetails, out continuedAsNew);
                                    if (workflowInstanceCompletedMessage != null)
                                    {
                                        // Send complete message to parent workflow or to itself to start a new execution
                                        // Store the event so we can rebuild the state
                                        carryOverEvents = null;
                                        if (continuedAsNew)
                                        {
                                            continuedAsNewMessage = workflowInstanceCompletedMessage;
                                            continueAsNewExecutionStarted = workflowInstanceCompletedMessage.Event as ExecutionStartedEvent;
                                            if (completeDecision.CarryoverEvents.Any())
                                            {
                                                carryOverEvents = completeDecision.CarryoverEvents.ToList();
                                                completeDecision.CarryoverEvents.Clear();
                                            }
                                        }
                                        else
                                        {
                                            orchestratorMessages.Add(workflowInstanceCompletedMessage);
                                        }
                                    }

                                    isCompleted = !continuedAsNew;
                                    break;
                                default:
                                    throw TraceHelper.TraceExceptionInstance(
                                        TraceEventType.Error,
                                        "TaskOrchestrationDispatcher-UnsupportedDecisionType",
                                        runtimeState.OrchestrationInstance!,
                                        new NotSupportedException($"Decision type '{decision.OrchestratorActionType}' not supported"));
                            }

                            // Underlying orchestration service provider may have a limit of messages per call, to avoid the situation
                            // we keep on asking the provider if message count is ok and stop processing new decisions if not.
                            //
                            // We also put in a fake timer to force next orchestration task for remaining messages
                            int totalMessages = messagesToSend.Count + orchestratorMessages.Count + timerMessages.Count;
                            if (this.orchestrationService.IsMaxMessageCountExceeded(totalMessages, runtimeState))
                            {
                                TraceHelper.TraceInstance(
                                    TraceEventType.Information,
                                    "TaskOrchestrationDispatcher-MaxMessageCountReached",
                                    runtimeState.OrchestrationInstance!,
                                    "MaxMessageCount reached.  Adding timer to process remaining events in next attempt.");

                                if (isCompleted || continuedAsNew)
                                {
                                    TraceHelper.TraceInstance(
                                        TraceEventType.Information,
                                        "TaskOrchestrationDispatcher-OrchestrationAlreadyCompleted",
                                        runtimeState.OrchestrationInstance!,
                                        "Orchestration already completed.  Skip adding timer for splitting messages.");
                                    break;
                                }

                                var dummyTimer = new CreateTimerOrchestratorAction
                                {
                                    Id = FrameworkConstants.FakeTimerIdToSplitDecision,
                                    FireAt = DateTime.UtcNow
                                };

                                timerMessages.Add(this.ProcessCreateTimerDecision(
                                    dummyTimer,
                                    runtimeState,
                                    isInternal: true));
                                isInterrupted = true;
                                break;
                            }
                        }

                        // correlation
                        CorrelationTraceClient.Propagate(() =>
                        {
                            if (runtimeState.ExecutionStartedEvent != null)
                                runtimeState.ExecutionStartedEvent.Correlation = CorrelationTraceContext.Current.SerializableTraceContext;
                        });


                        // finish up processing of the work item
                        if (!continuedAsNew && runtimeState.Events.Last().EventType != EventType.OrchestratorCompleted)
                        {
                            runtimeState.AddEvent(new OrchestratorCompletedEvent(-1));
                        }

                        if (isCompleted)
                        {
                            TraceHelper.TraceSession(TraceEventType.Information, "TaskOrchestrationDispatcher-DeletingSessionState", workItem.InstanceId, "Deleting session state");
                            if (runtimeState.ExecutionStartedEvent != null)
                            {
                                instanceState = Utils.BuildOrchestrationState(runtimeState);
                            }
                        }
                        else
                        {
                            if (continuedAsNew)
                            {
                                TraceHelper.TraceSession(
                                    TraceEventType.Information,
                                    "TaskOrchestrationDispatcher-UpdatingStateForContinuation",
                                    workItem.InstanceId,
                                    "Updating state for continuation");

                                // correlation
                                CorrelationTraceClient.Propagate(() =>
                                {
                                    continueAsNewExecutionStarted!.Correlation = CorrelationTraceContext.Current.SerializableTraceContext;
                                });

                                // Copy the distributed trace context, if any
                                continueAsNewExecutionStarted!.SetParentTraceContext(runtimeState.ExecutionStartedEvent);

                                runtimeState = new OrchestrationRuntimeState();
                                runtimeState.AddEvent(new OrchestratorStartedEvent(-1));
                                runtimeState.AddEvent(continueAsNewExecutionStarted!);
                                runtimeState.Status = workItem.OrchestrationRuntimeState.Status ?? carryOverStatus;
                                carryOverStatus = workItem.OrchestrationRuntimeState.Status;

                                if (carryOverEvents != null)
                                {
                                    foreach (var historyEvent in carryOverEvents)
                                    {
                                        runtimeState.AddEvent(historyEvent);
                                    }
                                }

                                runtimeState.AddEvent(new OrchestratorCompletedEvent(-1));
                                workItem.OrchestrationRuntimeState = runtimeState;

                                workItem.Cursor = null;
                            }

                            instanceState = Utils.BuildOrchestrationState(runtimeState);
                        }
                    } while (continuedAsNew);
                }
            }
            finally
            {
                if (renewTask != null)
                {
                    try
                    {

                        renewCancellationTokenSource.Cancel();
                        await renewTask;
                    }
                    catch (ObjectDisposedException)
                    {
                        // ignore
                    }
                    catch (OperationCanceledException)
                    {
                        // ignore
                    }
                }
            }

            if (workItem.RestoreOriginalRuntimeStateDuringCompletion)
            {
                // some backends expect the original runtime state object
                workItem.OrchestrationRuntimeState = originalOrchestrationRuntimeState;
            }

            runtimeState.Status = runtimeState.Status ?? carryOverStatus;

            if (instanceState != null)
            {
                instanceState.Status = runtimeState.Status;
            }

            await this.orchestrationService.CompleteTaskOrchestrationWorkItemAsync(
                workItem,
                runtimeState,
                continuedAsNew ? null : messagesToSend,
                orchestratorMessages,
                continuedAsNew ? null : timerMessages,
                continuedAsNewMessage,
                instanceState);

            if (workItem.RestoreOriginalRuntimeStateDuringCompletion)
            {
                workItem.OrchestrationRuntimeState = runtimeState;
            }

            return isCompleted || continuedAsNew || isInterrupted;
        }

        static OrchestrationExecutionContext GetOrchestrationExecutionContext(OrchestrationRuntimeState runtimeState)
        {
            return new OrchestrationExecutionContext { OrchestrationTags = runtimeState.Tags ?? new Dictionary<string, string>(capacity: 0) };
        }

        static TimeSpan MinRenewalInterval = TimeSpan.FromSeconds(5); // prevents excessive retries if clocks are off
        static TimeSpan MaxRenewalInterval = TimeSpan.FromSeconds(30);

        internal static async Task RenewUntil(TaskOrchestrationWorkItem workItem, IOrchestrationService orchestrationService, LogHelper logHelper, string dispatcher, CancellationToken cancellationToken)
        {
            while (!cancellationToken.IsCancellationRequested)
            {
                TimeSpan delay = workItem.LockedUntilUtc - DateTime.UtcNow - TimeSpan.FromSeconds(30);
                if (delay < MinRenewalInterval)
                {
                    delay = MinRenewalInterval;
                }
                else if (delay > MaxRenewalInterval)
                {
                    delay = MaxRenewalInterval;
                }

                await Utils.DelayWithCancellation(delay, cancellationToken);

                if (cancellationToken.IsCancellationRequested)
                {
                    return;
                }

                try
                {
                    logHelper.RenewOrchestrationWorkItemStarting(workItem);
                    TraceHelper.Trace(TraceEventType.Information, $"{dispatcher}-RenewWorkItemStarting", "Renewing work item for instance {0}", workItem.InstanceId);
                    await orchestrationService.RenewTaskOrchestrationWorkItemLockAsync(workItem);
                    logHelper.RenewOrchestrationWorkItemCompleted(workItem);
                    TraceHelper.Trace(TraceEventType.Information, $"{dispatcher}-RenewWorkItemCompleted", "Successfully renewed work item for instance {0}", workItem.InstanceId);
                }
                catch (Exception exception) when (!Utils.IsFatal(exception))
                {
                    logHelper.RenewOrchestrationWorkItemFailed(workItem, exception);
                    TraceHelper.TraceException(TraceEventType.Warning, $"{dispatcher}-RenewWorkItemFailed", exception, "Failed to renew work item for instance {0}", workItem.InstanceId);
                }
            }
        }

        async Task<OrchestrationExecutionCursor> ExecuteOrchestrationAsync(OrchestrationRuntimeState runtimeState, TaskOrchestrationWorkItem workItem)
        {
            // Get the TaskOrchestration implementation. If it's not found, it either means that the developer never
            // registered it (which is an error, and we'll throw for this further down) or it could be that some custom
            // middleware (e.g. out-of-process execution middleware) is intended to implement the orchestration logic.
            TaskOrchestration? taskOrchestration = this.objectManager.GetObject(runtimeState.Name, runtimeState.Version!);

            var dispatchContext = new DispatchMiddlewareContext();
            dispatchContext.SetProperty(runtimeState.OrchestrationInstance);
            dispatchContext.SetProperty(taskOrchestration);
            dispatchContext.SetProperty(runtimeState);
            dispatchContext.SetProperty(workItem);
            dispatchContext.SetProperty(GetOrchestrationExecutionContext(runtimeState));
            dispatchContext.SetProperty(this.entityParameters);

            TaskOrchestrationExecutor? executor = null;

            await this.dispatchPipeline.RunAsync(dispatchContext, _ =>
            {
                // Check to see if the custom middleware intercepted and substituted the orchestration execution
                // with its own execution behavior, providing us with the end results. If so, we can terminate
                // the dispatch pipeline here.
                var resultFromMiddleware = dispatchContext.GetProperty<OrchestratorExecutionResult>();
                if (resultFromMiddleware != null)
                {
                    return CompletedTask;
                }

                if (taskOrchestration == null)
                {
                    throw TraceHelper.TraceExceptionInstance(
                        TraceEventType.Error,
                        "TaskOrchestrationDispatcher-TypeMissing",
                        runtimeState.OrchestrationInstance!,
                        new TypeMissingException($"Orchestration not found: ({runtimeState.Name}, {runtimeState.Version})"));
                }

                executor = new TaskOrchestrationExecutor(
                    runtimeState,
                    taskOrchestration,
                    this.orchestrationService.EventBehaviourForContinueAsNew,
                    this.entityParameters,
                    this.errorPropagationMode);

                OrchestratorExecutionResult resultFromOrchestrator = executor.Execute();
                dispatchContext.SetProperty(resultFromOrchestrator);
                return CompletedTask;
            });

            var result = dispatchContext.GetProperty<OrchestratorExecutionResult>();
            IEnumerable<OrchestratorAction> decisions = result?.Actions ?? Enumerable.Empty<OrchestratorAction>();
            runtimeState.Status = result?.CustomStatus;

            return new OrchestrationExecutionCursor(runtimeState, taskOrchestration, executor, decisions);
        }

        async Task ResumeOrchestrationAsync(TaskOrchestrationWorkItem workItem)
        {
            OrchestrationExecutionCursor cursor = workItem.Cursor;

            var dispatchContext = new DispatchMiddlewareContext();
            dispatchContext.SetProperty(cursor.RuntimeState.OrchestrationInstance);
            dispatchContext.SetProperty(cursor.TaskOrchestration);
            dispatchContext.SetProperty(cursor.RuntimeState);
            dispatchContext.SetProperty(workItem);

            cursor.LatestDecisions = Enumerable.Empty<OrchestratorAction>();
            await this.dispatchPipeline.RunAsync(dispatchContext, _ =>
            {
                OrchestratorExecutionResult result = cursor.OrchestrationExecutor.ExecuteNewEvents();
                dispatchContext.SetProperty(result);
                return CompletedTask;
            });

            var result = dispatchContext.GetProperty<OrchestratorExecutionResult>();
            cursor.LatestDecisions = result?.Actions ?? Enumerable.Empty<OrchestratorAction>();
            cursor.RuntimeState.Status = result?.CustomStatus;
        }

        /// <summary>
        /// Converts new messages into history events that get appended to the existing orchestration state.
        /// Returns False if the workItem should be discarded. True if it should be processed further.
        /// Assumes that: if the batch contains a new "ExecutionStarted" event, it is the first message in the batch.
        /// </summary>
        /// <param name="workItem">A batch of work item messages.</param>
        /// <param name="dispatcher">The name of the dispatcher, used for tracing.</param>
        /// <param name="errorPropagationMode">The error propagation mode.</param>
        /// <param name="logHelper">The log helper.</param>
        /// <returns>True if workItem should be processed further. False otherwise.</returns>
        internal static bool ReconcileMessagesWithState(TaskOrchestrationWorkItem workItem, string dispatcher, ErrorPropagationMode errorPropagationMode, LogHelper logHelper)
        {
            foreach (TaskMessage message in workItem.NewMessages)
            {
                OrchestrationInstance orchestrationInstance = message.OrchestrationInstance;
                if (string.IsNullOrWhiteSpace(orchestrationInstance?.InstanceId))
                {
                    throw TraceHelper.TraceException(
                        TraceEventType.Error,
                        $"{dispatcher}-OrchestrationInstanceMissing",
                        new InvalidOperationException("Message does not contain any OrchestrationInstance information"));
                }

                if (!workItem.OrchestrationRuntimeState.IsValid)
                {
                    // we get here if the orchestration history is somehow corrupted (partially deleted, etc.)
                    return false;
                }

                if (workItem.OrchestrationRuntimeState.Events.Count == 1 && message.Event.EventType != EventType.ExecutionStarted)
                {
                    // we get here because of:
                    //      i) responses for scheduled tasks after the orchestrations have been completed
                    //      ii) responses for explicitly deleted orchestrations
                    return false;
                }

                logHelper.ProcessingOrchestrationMessage(workItem, message);
                TraceHelper.TraceInstance(
                    TraceEventType.Information,
                    $"{dispatcher}-ProcessEvent",
                    orchestrationInstance!,
                    "Processing new event with Id {0} and type {1}",
                    message.Event.EventId,
                    message.Event.EventType);

                if (message.Event.EventType == EventType.ExecutionStarted)
                {
                    if (workItem.OrchestrationRuntimeState.ExecutionStartedEvent != null)
                    {
                        // this was caused due to a dupe execution started event, swallow this one
                        logHelper.DroppingOrchestrationMessage(workItem, message, "Duplicate start event");
                        TraceHelper.TraceInstance(
                            TraceEventType.Warning,
                            $"{dispatcher}-DuplicateStartEvent",
                            orchestrationInstance!,
                            "Duplicate start event.  Ignoring event with Id {0} and type {1} ",
                            message.Event.EventId,
                            message.Event.EventType);
                        continue;
                    }
                }
                else if (!string.IsNullOrWhiteSpace(orchestrationInstance?.ExecutionId)
                         &&
                         !string.Equals(orchestrationInstance!.ExecutionId,
                             workItem.OrchestrationRuntimeState.OrchestrationInstance?.ExecutionId))
                {
                    // eat up any events for previous executions
                    logHelper.DroppingOrchestrationMessage(
                        workItem,
                        message,
                        $"ExecutionId of event ({orchestrationInstance.ExecutionId}) does not match current executionId");
                    TraceHelper.TraceInstance(
                        TraceEventType.Warning,
                        $"{dispatcher}-ExecutionIdMismatch",
                        orchestrationInstance,
                        "ExecutionId of event does not match current executionId.  Ignoring event with Id {0} and type {1} ",
                        message.Event.EventId,
                        message.Event.EventType);
                    continue;
                }

                if (Activity.Current != null)
                {
                    HistoryEvent historyEvent = message.Event;
                    if (historyEvent is TimerFiredEvent timerFiredEvent)
                    {
                        // We immediately publish the activity span for this timer by creating the activity and immediately calling Dispose() on it.
                        TraceHelper.EmitTraceActivityForTimer(workItem.OrchestrationRuntimeState.OrchestrationInstance, workItem.OrchestrationRuntimeState.Name, message.Event.Timestamp, timerFiredEvent);
                    }
                    else if (historyEvent is SubOrchestrationInstanceCompletedEvent subOrchestrationInstanceCompletedEvent)
                    {
                        SubOrchestrationInstanceCreatedEvent subOrchestrationCreatedEvent = workItem.OrchestrationRuntimeState.Events.OfType<SubOrchestrationInstanceCreatedEvent>().FirstOrDefault(x => x.EventId == subOrchestrationInstanceCompletedEvent.TaskScheduledId);

                        // We immediately publish the activity span for this sub-orchestration by creating the activity and immediately calling Dispose() on it.
                        TraceHelper.EmitTraceActivityForSubOrchestrationCompleted(workItem.OrchestrationRuntimeState.OrchestrationInstance, subOrchestrationCreatedEvent);
                    }
                    else if (historyEvent is SubOrchestrationInstanceFailedEvent subOrchestrationInstanceFailedEvent)
                    {
                        SubOrchestrationInstanceCreatedEvent subOrchestrationCreatedEvent = workItem.OrchestrationRuntimeState.Events.OfType<SubOrchestrationInstanceCreatedEvent>().FirstOrDefault(x => x.EventId == subOrchestrationInstanceFailedEvent.TaskScheduledId);

                        // We immediately publish the activity span for this sub-orchestration by creating the activity and immediately calling Dispose() on it.
                        TraceHelper.EmitTraceActivityForSubOrchestrationFailed(workItem.OrchestrationRuntimeState.OrchestrationInstance, subOrchestrationCreatedEvent, subOrchestrationInstanceFailedEvent, errorPropagationMode);
                    }
                }

                if (message.Event is TaskCompletedEvent taskCompletedEvent)
                {
                    TaskScheduledEvent taskScheduledEvent = workItem.OrchestrationRuntimeState.Events.OfType<TaskScheduledEvent>().LastOrDefault(x => x.EventId == taskCompletedEvent.TaskScheduledId);
                    TraceHelper.EmitTraceActivityForTaskCompleted(workItem.OrchestrationRuntimeState.OrchestrationInstance, taskScheduledEvent);
                }
                else if (message.Event is TaskFailedEvent taskFailedEvent)
                {
                    TaskScheduledEvent taskScheduledEvent = workItem.OrchestrationRuntimeState.Events.OfType<TaskScheduledEvent>().LastOrDefault(x => x.EventId == taskFailedEvent.TaskScheduledId);
                    TraceHelper.EmitTraceActivityForTaskFailed(workItem.OrchestrationRuntimeState.OrchestrationInstance, taskScheduledEvent, taskFailedEvent, errorPropagationMode);
                }

                workItem.OrchestrationRuntimeState.AddEvent(message.Event);
            }

            return true;
        }

        TaskMessage? ProcessWorkflowCompletedTaskDecision(
            OrchestrationCompleteOrchestratorAction completeOrchestratorAction,
            OrchestrationRuntimeState runtimeState,
            bool includeDetails,
            out bool continuedAsNew)
        {
            ExecutionCompletedEvent executionCompletedEvent;
            continuedAsNew = (completeOrchestratorAction.OrchestrationStatus == OrchestrationStatus.ContinuedAsNew);
            if (completeOrchestratorAction.OrchestrationStatus == OrchestrationStatus.ContinuedAsNew)
            {
                executionCompletedEvent = new ContinueAsNewEvent(completeOrchestratorAction.Id,
                    completeOrchestratorAction.Result);
            }
            else
            {
                executionCompletedEvent = new ExecutionCompletedEvent(completeOrchestratorAction.Id,
                    completeOrchestratorAction.Result,
                    completeOrchestratorAction.OrchestrationStatus,
                    completeOrchestratorAction.FailureDetails);
            }

            runtimeState.AddEvent(executionCompletedEvent);

            this.logHelper.OrchestrationCompleted(runtimeState, completeOrchestratorAction);
            TraceHelper.TraceInstance(
                runtimeState.OrchestrationStatus == OrchestrationStatus.Failed ? TraceEventType.Warning : TraceEventType.Information,
                "TaskOrchestrationDispatcher-InstanceCompleted",
                runtimeState.OrchestrationInstance!,
                "Instance Id '{0}' completed in state {1} with result: {2}",
                runtimeState.OrchestrationInstance!,
                runtimeState.OrchestrationStatus,
                completeOrchestratorAction.Result ?? "");
            TraceHelper.TraceInstance(
                TraceEventType.Information,
                "TaskOrchestrationDispatcher-InstanceCompletionEvents",
                runtimeState.OrchestrationInstance!,
                () => Utils.EscapeJson(JsonDataConverter.Default.Serialize(runtimeState.GetOrchestrationRuntimeStateDump(), true)));

            // Check to see if we need to start a new execution
            if (completeOrchestratorAction.OrchestrationStatus == OrchestrationStatus.ContinuedAsNew)
            {
                var taskMessage = new TaskMessage();
                var startedEvent = new ExecutionStartedEvent(-1, completeOrchestratorAction.Result)
                {
                    OrchestrationInstance = new OrchestrationInstance
                    {
                        InstanceId = runtimeState.OrchestrationInstance!.InstanceId,
                        ExecutionId = Guid.NewGuid().ToString("N")
                    },
                    Tags = runtimeState.Tags,
                    ParentInstance = runtimeState.ParentInstance,
                    Name = runtimeState.Name,
                    Version = completeOrchestratorAction.NewVersion ?? runtimeState.Version
                };

                taskMessage.OrchestrationInstance = startedEvent.OrchestrationInstance;
                taskMessage.Event = startedEvent;

                return taskMessage;
            }

            // If this is a Sub Orchestration, and not tagged as fire-and-forget, 
            // then notify the parent by sending a complete message
            if (runtimeState.ParentInstance != null
                && !OrchestrationTags.IsTaggedAsFireAndForget(runtimeState.Tags))
            {
                var taskMessage = new TaskMessage();
                if (completeOrchestratorAction.OrchestrationStatus == OrchestrationStatus.Completed)
                {
                    var subOrchestrationCompletedEvent =
                        new SubOrchestrationInstanceCompletedEvent(-1, runtimeState.ParentInstance.TaskScheduleId,
                            completeOrchestratorAction.Result);

                    taskMessage.Event = subOrchestrationCompletedEvent;
                }
                else if (completeOrchestratorAction.OrchestrationStatus == OrchestrationStatus.Failed ||
                         completeOrchestratorAction.OrchestrationStatus == OrchestrationStatus.Terminated)
                {
                    var subOrchestrationFailedEvent =
                        new SubOrchestrationInstanceFailedEvent(-1, runtimeState.ParentInstance.TaskScheduleId,
                            completeOrchestratorAction.Result,
                            includeDetails ? completeOrchestratorAction.Details : null);
                    subOrchestrationFailedEvent.FailureDetails = completeOrchestratorAction.FailureDetails;

                    taskMessage.Event = subOrchestrationFailedEvent;

                    if (completeOrchestratorAction.OrchestrationStatus == OrchestrationStatus.Failed)
                    {
                        DistributedTraceActivity.Current?.SetStatus(
                            ActivityStatusCode.Error, completeOrchestratorAction.Result);
                    }
                }

                ResetDistributedTraceActivity(runtimeState);

                if (taskMessage.Event != null)
                {
                    taskMessage.OrchestrationInstance = runtimeState.ParentInstance.OrchestrationInstance;
                    return taskMessage;
                }
            }

            if (completeOrchestratorAction.OrchestrationStatus == OrchestrationStatus.Failed)
            {
                DistributedTraceActivity.Current?.SetStatus(
                    ActivityStatusCode.Error, completeOrchestratorAction.Result);
            }

            ResetDistributedTraceActivity(runtimeState);

            return null;
        }

        private void ResetDistributedTraceActivity(OrchestrationRuntimeState runtimeState)
        {
            TraceHelper.SetRuntimeStatusTag(runtimeState.OrchestrationStatus.ToString());
            DistributedTraceActivity.Current?.Stop();
            DistributedTraceActivity.Current = null;
        }

        TaskMessage ProcessScheduleTaskDecision(
            ScheduleTaskOrchestratorAction scheduleTaskOrchestratorAction,
            OrchestrationRuntimeState runtimeState,
            bool includeParameters,
            Activity? parentTraceActivity)
        {
            if (scheduleTaskOrchestratorAction.Name == null)
            {
                throw new ArgumentException("No name was given for the task activity to schedule!", nameof(scheduleTaskOrchestratorAction));
            }

            var taskMessage = new TaskMessage();
            var scheduledEvent = new TaskScheduledEvent(
                eventId: scheduleTaskOrchestratorAction.Id,
                name: scheduleTaskOrchestratorAction.Name,
                version: scheduleTaskOrchestratorAction.Version,
                input: scheduleTaskOrchestratorAction.Input) {
                    Tags = scheduleTaskOrchestratorAction.Tags
                };

            ActivitySpanId clientSpanId = ActivitySpanId.CreateRandom();

            if (parentTraceActivity != null)
            {
                ActivityContext activityContext = new(parentTraceActivity.TraceId, clientSpanId, parentTraceActivity.ActivityTraceFlags, parentTraceActivity.TraceStateString);
                scheduledEvent.SetParentTraceContext(activityContext);
            }

            taskMessage.Event = scheduledEvent;
            taskMessage.OrchestrationInstance = runtimeState.OrchestrationInstance;
            taskMessage.OrchestrationExecutionContext = GetOrchestrationExecutionContext(runtimeState);

            if (!includeParameters)
            {
                scheduledEvent = new TaskScheduledEvent(
                    eventId: scheduleTaskOrchestratorAction.Id,
                    name: scheduleTaskOrchestratorAction.Name,
                    version: scheduleTaskOrchestratorAction.Version) {
                        Tags = scheduleTaskOrchestratorAction.Tags
                    };

                if (parentTraceActivity != null)
                {
                    ActivityContext activityContext = new(parentTraceActivity.TraceId, clientSpanId, parentTraceActivity.ActivityTraceFlags, parentTraceActivity.TraceStateString);
                    scheduledEvent.SetParentTraceContext(activityContext);
                }
            }

            this.logHelper.SchedulingActivity(
                runtimeState.OrchestrationInstance!,
                scheduledEvent);

            runtimeState.AddEvent(scheduledEvent);
            return taskMessage;
        }

        TaskMessage ProcessCreateTimerDecision(
            CreateTimerOrchestratorAction createTimerOrchestratorAction,
            OrchestrationRuntimeState runtimeState,
            bool isInternal)
        {
            var taskMessage = new TaskMessage();

            var fireAtTime = createTimerOrchestratorAction.FireAt;

            var timerCreatedEvent = new TimerCreatedEvent(createTimerOrchestratorAction.Id)
            {
                FireAt = fireAtTime
            };

            runtimeState.AddEvent(timerCreatedEvent);

            taskMessage.Event = new TimerFiredEvent(-1)
            {
                TimerId = createTimerOrchestratorAction.Id,
                FireAt = fireAtTime
            };

            this.logHelper.CreatingTimer(
                runtimeState.OrchestrationInstance!,
                timerCreatedEvent,
                isInternal);

            taskMessage.OrchestrationInstance = runtimeState.OrchestrationInstance;

            return taskMessage;
        }

        TaskMessage ProcessCreateSubOrchestrationInstanceDecision(
            CreateSubOrchestrationAction createSubOrchestrationAction,
            OrchestrationRuntimeState runtimeState,
            bool includeParameters,
            Activity? parentTraceActivity)
        {
            var historyEvent = new SubOrchestrationInstanceCreatedEvent(createSubOrchestrationAction.Id)
            {
                Name = createSubOrchestrationAction.Name,
                Version = createSubOrchestrationAction.Version,
                InstanceId = createSubOrchestrationAction.InstanceId
            };
            if (includeParameters)
            {
                historyEvent.Input = createSubOrchestrationAction.Input;
            }

            runtimeState.AddEvent(historyEvent);

            var taskMessage = new TaskMessage();

            var startedEvent = new ExecutionStartedEvent(-1, createSubOrchestrationAction.Input)
            {
                Tags = OrchestrationTags.MergeTags(createSubOrchestrationAction.Tags, runtimeState.Tags),
                OrchestrationInstance = new OrchestrationInstance
                {
                    InstanceId = createSubOrchestrationAction.InstanceId,
                    ExecutionId = Guid.NewGuid().ToString("N")
                },
                ParentInstance = new ParentInstance
                {
                    OrchestrationInstance = runtimeState.OrchestrationInstance,
                    Name = runtimeState.Name,
                    Version = runtimeState.Version,
                    TaskScheduleId = createSubOrchestrationAction.Id
                },
                Name = createSubOrchestrationAction.Name,
                Version = createSubOrchestrationAction.Version
            };

            // If a parent trace context was provided via the CreateSubOrchestrationAction.Tags, we will use this as the parent trace context of the suborchestration execution Activity rather than Activity.Current.Context.
            if (createSubOrchestrationAction.Tags != null
                && createSubOrchestrationAction.Tags.TryGetValue(OrchestrationTags.TraceParent, out string traceParent))
<<<<<<< HEAD
            {
                // If a parent trace context was provided but we fail to parse it, we don't want to attach any parent trace context to the start event since that will incorrectly link the trace corresponding to the orchestration execution
                // as a child of Activity.Current, which is not truly the parent of the request
                if (createSubOrchestrationAction.Tags.TryGetValue(OrchestrationTags.TraceState, out string traceState)
                    && ActivityContext.TryParse(traceParent, traceState, out ActivityContext parentTraceContext))
                {
                    startedEvent.SetParentTraceContext(parentTraceContext);
                }
            }
            else if (parentTraceActivity != null)
            {
=======
            {
                // If a parent trace context was provided but we fail to parse it, we don't want to attach any parent trace context to the start event since that will incorrectly link the trace corresponding to the orchestration execution
                // as a child of Activity.Current, which is not truly the parent of the request
                if (createSubOrchestrationAction.Tags.TryGetValue(OrchestrationTags.TraceState, out string traceState)
                    && ActivityContext.TryParse(traceParent, traceState, out ActivityContext parentTraceContext))
                {
                    startedEvent.SetParentTraceContext(parentTraceContext);
                }
            }
            else if (parentTraceActivity != null)
            {
>>>>>>> 9bc30926
                ActivitySpanId clientSpanId = ActivitySpanId.CreateRandom();
                historyEvent.ClientSpanId = clientSpanId.ToString();
                ActivityContext activityContext = new ActivityContext(parentTraceActivity.TraceId, clientSpanId, parentTraceActivity.ActivityTraceFlags, parentTraceActivity.TraceStateString);
                startedEvent.SetParentTraceContext(activityContext);
            }

            this.logHelper.SchedulingOrchestration(startedEvent);

            taskMessage.OrchestrationInstance = startedEvent.OrchestrationInstance;
            taskMessage.Event = startedEvent;
            taskMessage.OrchestrationExecutionContext = GetOrchestrationExecutionContext(runtimeState);

            return taskMessage;
        }

        TaskMessage ProcessSendEventDecision(
            SendEventOrchestratorAction sendEventAction,
            OrchestrationRuntimeState runtimeState)
        {
            var historyEvent = new EventSentEvent(sendEventAction.Id)
            {
                InstanceId = sendEventAction.Instance?.InstanceId,
                Name = sendEventAction.EventName,
                Input = sendEventAction.EventData
            };

            runtimeState.AddEvent(historyEvent);

            EventRaisedEvent eventRaisedEvent = new EventRaisedEvent(-1, sendEventAction.EventData)
            {
                Name = sendEventAction.EventName
            };
            if (Activity.Current != null)
            {
                eventRaisedEvent.SetParentTraceContext(Activity.Current.Context);
            }

            // Distributed Tracing: start a new trace activity derived from the orchestration
            // for an EventRaisedEvent (external event)
            using Activity? traceActivity = TraceHelper.StartTraceActivityForEventRaisedFromWorker(eventRaisedEvent, runtimeState.OrchestrationInstance, this.EntitiesEnabled, sendEventAction.Instance?.InstanceId);

            this.logHelper.RaisingEvent(runtimeState.OrchestrationInstance!, historyEvent);

            traceActivity?.Stop();

            return new TaskMessage
            {
                OrchestrationInstance = sendEventAction.Instance,
                Event = eventRaisedEvent
            };
        }

        internal class NonBlockingCountdownLock
        {
            int available;

            public NonBlockingCountdownLock(int available)
            {
                if (available <= 0)
                {
                    throw new ArgumentOutOfRangeException(nameof(available));
                }

                this.available = available;
                this.Capacity = available;
            }

            public int Capacity { get; }

            public bool Acquire()
            {
                if (this.available <= 0)
                {
                    return false;
                }

                if (Interlocked.Decrement(ref this.available) >= 0)
                {
                    return true;
                }

                // the counter went negative - fix it
                Interlocked.Increment(ref this.available);
                return false;
            }

            public void Release()
            {
                Interlocked.Increment(ref this.available);
            }
        }
    }
}<|MERGE_RESOLUTION|>--- conflicted
+++ resolved
@@ -1174,7 +1174,6 @@
             // If a parent trace context was provided via the CreateSubOrchestrationAction.Tags, we will use this as the parent trace context of the suborchestration execution Activity rather than Activity.Current.Context.
             if (createSubOrchestrationAction.Tags != null
                 && createSubOrchestrationAction.Tags.TryGetValue(OrchestrationTags.TraceParent, out string traceParent))
-<<<<<<< HEAD
             {
                 // If a parent trace context was provided but we fail to parse it, we don't want to attach any parent trace context to the start event since that will incorrectly link the trace corresponding to the orchestration execution
                 // as a child of Activity.Current, which is not truly the parent of the request
@@ -1186,19 +1185,6 @@
             }
             else if (parentTraceActivity != null)
             {
-=======
-            {
-                // If a parent trace context was provided but we fail to parse it, we don't want to attach any parent trace context to the start event since that will incorrectly link the trace corresponding to the orchestration execution
-                // as a child of Activity.Current, which is not truly the parent of the request
-                if (createSubOrchestrationAction.Tags.TryGetValue(OrchestrationTags.TraceState, out string traceState)
-                    && ActivityContext.TryParse(traceParent, traceState, out ActivityContext parentTraceContext))
-                {
-                    startedEvent.SetParentTraceContext(parentTraceContext);
-                }
-            }
-            else if (parentTraceActivity != null)
-            {
->>>>>>> 9bc30926
                 ActivitySpanId clientSpanId = ActivitySpanId.CreateRandom();
                 historyEvent.ClientSpanId = clientSpanId.ToString();
                 ActivityContext activityContext = new ActivityContext(parentTraceActivity.TraceId, clientSpanId, parentTraceActivity.ActivityTraceFlags, parentTraceActivity.TraceStateString);
