--- conflicted
+++ resolved
@@ -34,10 +34,7 @@
     /// </summary>
     public class TaskOrchestrationDispatcher
     {
-<<<<<<< HEAD
         readonly DataConverter DataConverter;
-=======
->>>>>>> d2153704
         static readonly Task CompletedTask = Task.FromResult(0);
 
         readonly INameVersionObjectManager<TaskOrchestration> objectManager;
