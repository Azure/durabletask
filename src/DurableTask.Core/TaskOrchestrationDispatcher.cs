--- conflicted
+++ resolved
@@ -854,6 +854,15 @@
                     subOrchestrationFailedEvent.FailureDetails = completeOrchestratorAction.FailureDetails;
 
                     taskMessage.Event = subOrchestrationFailedEvent;
+
+                    if (DistributedTraceActivity.Current != null)
+                    {
+                        if (completeOrchestratorAction.OrchestrationStatus == OrchestrationStatus.Failed)
+                        {
+                            FailureDetails? failureDetails = runtimeState.FailureDetails;
+                            DistributedTraceActivity.Current?.SetStatus(ActivityStatusCode.Error, failureDetails?.ErrorMessage);
+                        }
+                    }
                 }
 
                 ResetDistributedTraceActivity(runtimeState);
@@ -865,7 +874,6 @@
                 }
             }
 
-<<<<<<< HEAD
             if (DistributedTraceActivity.Current != null)
             {
                 if (completeOrchestratorAction.OrchestrationStatus == OrchestrationStatus.Failed)
@@ -874,14 +882,8 @@
                     DistributedTraceActivity.Current?.SetStatus(ActivityStatusCode.Error, failureDetails?.ErrorMessage);
                 }
 
-                DistributedTraceActivity.Current?.SetTag("dtfx.runtime_status", runtimeState.OrchestrationStatus.ToString());
-                DistributedTraceActivity.Current?.Stop();
-                DistributedTraceActivity.Current = null;
-            }
-
-            return null;
-=======
-            ResetDistributedTraceActivity(runtimeState);
+                ResetDistributedTraceActivity(runtimeState);
+            }
 
             return null;
         }
@@ -891,7 +893,6 @@
             DistributedTraceActivity.Current?.SetTag("dtfx.runtime_status", runtimeState.OrchestrationStatus.ToString());
             DistributedTraceActivity.Current?.Stop();
             DistributedTraceActivity.Current = null;
->>>>>>> efe27318
         }
 
         TaskMessage ProcessScheduleTaskDecision(
