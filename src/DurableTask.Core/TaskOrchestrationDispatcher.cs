﻿//  ----------------------------------------------------------------------------------
//  Copyright Microsoft Corporation
//  Licensed under the Apache License, Version 2.0 (the "License");
//  you may not use this file except in compliance with the License.
//  You may obtain a copy of the License at
//  http://www.apache.org/licenses/LICENSE-2.0
//  Unless required by applicable law or agreed to in writing, software
//  distributed under the License is distributed on an "AS IS" BASIS,
//  WITHOUT WARRANTIES OR CONDITIONS OF ANY KIND, either express or implied.
//  See the License for the specific language governing permissions and
//  limitations under the License.
//  ----------------------------------------------------------------------------------
#nullable enable
namespace DurableTask.Core
{
    using System;
    using System.Collections.Generic;
    using System.Collections.ObjectModel;
    using System.Diagnostics;
    using System.Linq;
    using System.Threading;
    using System.Threading.Tasks;
    using DurableTask.Core.Command;
    using DurableTask.Core.Common;
    using DurableTask.Core.Exceptions;
    using DurableTask.Core.History;
    using DurableTask.Core.Logging;
    using DurableTask.Core.Middleware;
    using DurableTask.Core.Serializing;
    using DurableTask.Core.Tracing;

    /// <summary>
    /// Dispatcher for orchestrations to handle processing and renewing, completion of orchestration events
    /// </summary>
    public class TaskOrchestrationDispatcher
    {
        static readonly Task CompletedTask = Task.FromResult(0);

        readonly INameVersionObjectManager<TaskOrchestration> objectManager;
        readonly IOrchestrationService orchestrationService;
        readonly WorkItemDispatcher<TaskOrchestrationWorkItem> dispatcher;
        readonly DispatchMiddlewarePipeline dispatchPipeline;
        readonly LogHelper logHelper;
        ErrorPropagationMode errorPropagationMode;
        readonly NonBlockingCountdownLock concurrentSessionLock;

        internal TaskOrchestrationDispatcher(
            IOrchestrationService orchestrationService,
            INameVersionObjectManager<TaskOrchestration> objectManager,
            DispatchMiddlewarePipeline dispatchPipeline,
            LogHelper logHelper,
            ErrorPropagationMode errorPropagationMode)
        {
            this.objectManager = objectManager ?? throw new ArgumentNullException(nameof(objectManager));
            this.orchestrationService = orchestrationService ?? throw new ArgumentNullException(nameof(orchestrationService));
            this.dispatchPipeline = dispatchPipeline ?? throw new ArgumentNullException(nameof(dispatchPipeline));
            this.logHelper = logHelper ?? throw new ArgumentNullException(nameof(logHelper));
            this.errorPropagationMode = errorPropagationMode;

            this.dispatcher = new WorkItemDispatcher<TaskOrchestrationWorkItem>(
                "TaskOrchestrationDispatcher",
                item => item == null ? string.Empty : item.InstanceId,
                this.OnFetchWorkItemAsync,
                this.OnProcessWorkItemSessionAsync)
            {
                GetDelayInSecondsAfterOnFetchException = orchestrationService.GetDelayInSecondsAfterOnFetchException,
                GetDelayInSecondsAfterOnProcessException = orchestrationService.GetDelayInSecondsAfterOnProcessException,
                SafeReleaseWorkItem = orchestrationService.ReleaseTaskOrchestrationWorkItemAsync,
                AbortWorkItem = orchestrationService.AbandonTaskOrchestrationWorkItemAsync,
                DispatcherCount = orchestrationService.TaskOrchestrationDispatcherCount,
                MaxConcurrentWorkItems = orchestrationService.MaxConcurrentTaskOrchestrationWorkItems,
                LogHelper = logHelper,
            };

            // To avoid starvation, we only allow half of all concurrently execution orchestrations to
            // leverage extended sessions.
            var maxConcurrentSessions = (int)Math.Ceiling(this.dispatcher.MaxConcurrentWorkItems / 2.0);
            this.concurrentSessionLock = new NonBlockingCountdownLock(maxConcurrentSessions);
        }

        /// <summary>
        /// Starts the dispatcher to start getting and processing orchestration events
        /// </summary>
        public async Task StartAsync()
        {
            await this.dispatcher.StartAsync();
        }

        /// <summary>
        /// Stops the dispatcher to stop getting and processing orchestration events
        /// </summary>
        /// <param name="forced">Flag indicating whether to stop gracefully or immediately</param>
        public async Task StopAsync(bool forced)
        {
            await this.dispatcher.StopAsync(forced);
        }

        /// <summary>
        /// Gets or sets flag whether to include additional details in error messages
        /// </summary>
        public bool IncludeDetails { get; set; }

        /// <summary>
        /// Gets or sets flag whether to pass orchestration input parameters to sub orchestrations
        /// </summary>
        public bool IncludeParameters { get; set; }

        /// <summary>
        /// Method to get the next work item to process within supplied timeout
        /// </summary>
        /// <param name="receiveTimeout">The max timeout to wait</param>
        /// <param name="cancellationToken">A cancellation token used to cancel a fetch operation.</param>
        /// <returns>A new TaskOrchestrationWorkItem</returns>
        protected Task<TaskOrchestrationWorkItem> OnFetchWorkItemAsync(TimeSpan receiveTimeout, CancellationToken cancellationToken)
        {
            return this.orchestrationService.LockNextTaskOrchestrationWorkItemAsync(receiveTimeout, cancellationToken);
        }


        /// <summary>
        /// Ensures the first ExecutionStarted event in the batch (if any) appears at the beginning
        /// of its executionID history.
        /// If this is not already the case, we move the first ExecutionStarted event "backwards"
        /// until it either reaches the beginning of the list or reaches a different, non-null, executionID.
        ///
        /// Note that this method modifies its input in-place.
        /// </summary>
        /// <param name="batch">The batch of workitems to potentially re-order in-place</param>
        void EnsureExecutionStartedIsFirst(IList<TaskMessage> batch)
        {
            // We look for *the first* instance of an ExecutionStarted event in the batch, if any.
            int index = 0;
            string previousExecutionId = "";
            int targetPosition = 0; // new position of ExecutionStarted in case of a re-ordering
            TaskMessage? executionStartedEvent = null;
            foreach (TaskMessage message in batch)
            {
                // Keep track of orchestrator generation changes, maybe update target position
                string executionId = message.OrchestrationInstance.ExecutionId;
                if(previousExecutionId != executionId)
                {
                    // We want to re-position the ExecutionStarted event after the "right-most"
                    // event with a non-null executionID that came before it.
                    // So, only update target position if the executionID changed
                    // and the previous executionId was not null.
                    if (previousExecutionId != null)
                    {
                        targetPosition = index;
                    }

                    previousExecutionId = executionId;
                }

                // Find the first ExecutionStarted event.
                if (message.Event.EventType == EventType.ExecutionStarted)
                {
                    // ParentInstance needs to be null to avoid re-ordering
                    // ContinueAsNew events
                    if ((message.Event is ExecutionStartedEvent eventData) &&
                        (eventData.ParentInstance == null))
                    {
                        executionStartedEvent = message;
                    }
                    // We only consider the first ExecutionStarted event in the
                    // list, so we always break.
                    break;
                }
                index++;
            }

            // If we found an ExecutionStartedEvent, we place it either
            // (A) in the beginning or
            // (B) after the "right-most" event with non-null executionID that came before it.
            int executionStartedIndex = index;
            if ((executionStartedEvent != null) && (executionStartedIndex != targetPosition))
            {
                batch.RemoveAt(executionStartedIndex);
                batch.Insert(targetPosition, executionStartedEvent);
            }
        }

        async Task OnProcessWorkItemSessionAsync(TaskOrchestrationWorkItem workItem)
        {
            // DTFx history replay expects that ExecutionStarted comes before other events.
            // If this is not already the case, due to a race-condition, we re-order the
            // messages to enforce this expectation.
            EnsureExecutionStartedIsFirst(workItem.NewMessages);

            try
            {
                if (workItem.Session == null)
                {
                    // Legacy behavior
                    await this.OnProcessWorkItemAsync(workItem);
                    return;
                }

                var isExtendedSession = false;

                CorrelationTraceClient.Propagate(
                    () =>
                    {                
                        // Check if it is extended session.
                        // TODO: Remove this code - it looks incorrect and dangerous
                        isExtendedSession = this.concurrentSessionLock.Acquire();
                        this.concurrentSessionLock.Release();
                        workItem.IsExtendedSession = isExtendedSession;
                    });

                var processCount = 0;
                try
                {
                    while (true)
                    {
                        // If the provider provided work items, execute them.
                        if (workItem.NewMessages?.Count > 0)
                        {
                            bool isCompletedOrInterrupted = await this.OnProcessWorkItemAsync(workItem);
                            if (isCompletedOrInterrupted)
                            {
                                break;
                            }

                            processCount++;
                        }

                        // Fetches beyond the first require getting an extended session lock, used to prevent starvation.
                        if (processCount > 0 && !isExtendedSession)
                        {
                            isExtendedSession = this.concurrentSessionLock.Acquire();
                            if (!isExtendedSession)
                            {
                                TraceHelper.Trace(TraceEventType.Verbose, "OnProcessWorkItemSession-MaxOperations", "Failed to acquire concurrent session lock.");
                                break;
                            }
                        }

                        TraceHelper.Trace(TraceEventType.Verbose, "OnProcessWorkItemSession-StartFetch", "Starting fetch of existing session.");
                        Stopwatch timer = Stopwatch.StartNew();

                        // Wait for new messages to arrive for the session. This call is expected to block (asynchronously)
                        // until either new messages are available or until a provider-specific timeout has expired.
                        workItem.NewMessages = await workItem.Session.FetchNewOrchestrationMessagesAsync(workItem);
                        if (workItem.NewMessages == null)
                        {
                            break;
                        }

                        TraceHelper.Trace(
                            TraceEventType.Verbose,
                            "OnProcessWorkItemSession-EndFetch",
                            $"Fetched {workItem.NewMessages.Count} new message(s) after {timer.ElapsedMilliseconds} ms from existing session.");
                        workItem.OrchestrationRuntimeState.NewEvents.Clear();
                    }
                }
                finally
                {
                    if (isExtendedSession)
                    {
                        TraceHelper.Trace(
                            TraceEventType.Verbose,
                            "OnProcessWorkItemSession-Release",
                            $"Releasing extended session after {processCount} batch(es).");
                        this.concurrentSessionLock.Release();
                    }
                }
            }
            catch (SessionAbortedException e)
            {
                // Either the orchestration or the orchestration service explicitly abandoned the session.
                OrchestrationInstance instance = workItem.OrchestrationRuntimeState?.OrchestrationInstance ?? new OrchestrationInstance { InstanceId = workItem.InstanceId };
                this.logHelper.OrchestrationAborted(instance, e.Message);
                TraceHelper.TraceInstance(TraceEventType.Warning, "TaskOrchestrationDispatcher-ExecutionAborted", instance, "{0}", e.Message);
                await this.orchestrationService.AbandonTaskOrchestrationWorkItemAsync(workItem);
            }
        }

        /// <summary>
        /// Method to process a new work item
        /// </summary>
        /// <param name="workItem">The work item to process</param>
        protected async Task<bool> OnProcessWorkItemAsync(TaskOrchestrationWorkItem workItem)
        {
            var messagesToSend = new List<TaskMessage>();
            var timerMessages = new List<TaskMessage>();
            var orchestratorMessages = new List<TaskMessage>();
            var isCompleted = false;
            var continuedAsNew = false;
            var isInterrupted = false;
            
            // correlation
            CorrelationTraceClient.Propagate(() => CorrelationTraceContext.Current = workItem.TraceContext);

            ExecutionStartedEvent? continueAsNewExecutionStarted = null;
            TaskMessage? continuedAsNewMessage = null;
            IList<HistoryEvent>? carryOverEvents = null;
            string? carryOverStatus = null;

            OrchestrationRuntimeState runtimeState = workItem.OrchestrationRuntimeState;

            runtimeState.AddEvent(new OrchestratorStartedEvent(-1));

            OrchestrationRuntimeState originalOrchestrationRuntimeState = runtimeState;

            // Distributed tracing support: each orchestration execution is a trace activity
            // that derives from an established parent trace context. It is expected that some
            // listener will receive these events and publish them to a distributed trace logger.
            ExecutionStartedEvent startEvent =
                runtimeState.ExecutionStartedEvent ??
                workItem.NewMessages.Select(msg => msg.Event).OfType<ExecutionStartedEvent>().FirstOrDefault();
<<<<<<< HEAD
            OrchestrationState instanceState = null;
=======
            Activity? traceActivity = TraceHelper.StartTraceActivityForExecution(startEvent);

            OrchestrationState? instanceState = null;
>>>>>>> 21f8b7b7

            Activity traceActivity = TraceHelper.StartTraceActivityForExecution(startEvent);

            // Assumes that: if the batch contains a new "ExecutionStarted" event, it is the first message in the batch.
            if (!this.ReconcileMessagesWithState(workItem))
            {
                // TODO : mark an orchestration as faulted if there is data corruption
                this.logHelper.DroppingOrchestrationWorkItem(workItem, "Received work-item for an invalid orchestration");
                TraceHelper.TraceSession(
                    TraceEventType.Error,
                    "TaskOrchestrationDispatcher-DeletedOrchestration",
                    runtimeState.OrchestrationInstance?.InstanceId!,
                    "Received work-item for an invalid orchestration");
                isCompleted = true;
                traceActivity?.Dispose();
            }
            else
            {
                do
                {
                    continuedAsNew = false;
                    continuedAsNewMessage = null;

                    this.logHelper.OrchestrationExecuting(runtimeState.OrchestrationInstance!, runtimeState.Name);
                    TraceHelper.TraceInstance(
                        TraceEventType.Verbose,
                        "TaskOrchestrationDispatcher-ExecuteUserOrchestration-Begin",
                        runtimeState.OrchestrationInstance!,
                        "Executing user orchestration: {0}",
                        JsonDataConverter.Default.Serialize(runtimeState.GetOrchestrationRuntimeStateDump(), true));

                    if (workItem.Cursor == null)
                    {
                        workItem.Cursor = await this.ExecuteOrchestrationAsync(runtimeState, workItem);
                    }
                    else
                    {
                        await this.ResumeOrchestrationAsync(workItem);
                    }

                    IReadOnlyList<OrchestratorAction> decisions = workItem.Cursor.LatestDecisions.ToList();

                    this.logHelper.OrchestrationExecuted(
                        runtimeState.OrchestrationInstance!,
                        runtimeState.Name,
                        decisions);
                    TraceHelper.TraceInstance(
                        TraceEventType.Information,
                        "TaskOrchestrationDispatcher-ExecuteUserOrchestration-End",
                        runtimeState.OrchestrationInstance!,
                        "Executed user orchestration. Received {0} orchestrator actions: {1}",
                        decisions.Count,
                        string.Join(", ", decisions.Select(d => d.Id + ":" + d.OrchestratorActionType)));

                    // TODO: Exception handling for invalid decisions, which is increasingly likely
                    //       when custom middleware is involved (e.g. out-of-process scenarios).
                    foreach (OrchestratorAction decision in decisions)
                    {
                        TraceHelper.TraceInstance(
                            TraceEventType.Information,
                            "TaskOrchestrationDispatcher-ProcessOrchestratorAction",
                            runtimeState.OrchestrationInstance!,
                            "Processing orchestrator action of type {0}",
                            decision.OrchestratorActionType);
                        switch (decision.OrchestratorActionType)
                        {
                            case OrchestratorActionType.ScheduleOrchestrator:
                                var scheduleTaskAction = (ScheduleTaskOrchestratorAction)decision;
                                var message = this.ProcessScheduleTaskDecision(
                                    scheduleTaskAction,
                                    runtimeState,
                                    this.IncludeParameters,
                                    traceActivity);
                                messagesToSend.Add(message);
                                break;
                            case OrchestratorActionType.CreateTimer:
                                var timerOrchestratorAction = (CreateTimerOrchestratorAction)decision;
                                timerMessages.Add(this.ProcessCreateTimerDecision(
                                    timerOrchestratorAction,
                                    runtimeState,
                                    isInternal: false));
                                break;
                            case OrchestratorActionType.CreateSubOrchestration:
                                var createSubOrchestrationAction = (CreateSubOrchestrationAction)decision;
                                orchestratorMessages.Add(
                                    this.ProcessCreateSubOrchestrationInstanceDecision(
                                        createSubOrchestrationAction,
                                        runtimeState,
                                        this.IncludeParameters,
                                        traceActivity));
                                break;
                            case OrchestratorActionType.SendEvent:
                                var sendEventAction = (SendEventOrchestratorAction)decision;
                                orchestratorMessages.Add(
                                    this.ProcessSendEventDecision(sendEventAction, runtimeState));
                                break;
                            case OrchestratorActionType.OrchestrationComplete:
                                OrchestrationCompleteOrchestratorAction completeDecision = (OrchestrationCompleteOrchestratorAction)decision;
                                TaskMessage? workflowInstanceCompletedMessage =
                                    this.ProcessWorkflowCompletedTaskDecision(completeDecision, runtimeState, this.IncludeDetails, out continuedAsNew);
                                if (workflowInstanceCompletedMessage != null)
                                {
                                    // Send complete message to parent workflow or to itself to start a new execution
                                    // Store the event so we can rebuild the state
                                    carryOverEvents = null;
                                    if (continuedAsNew)
                                    {
                                        continuedAsNewMessage = workflowInstanceCompletedMessage;
                                        continueAsNewExecutionStarted = workflowInstanceCompletedMessage.Event as ExecutionStartedEvent;
                                        if (completeDecision.CarryoverEvents.Any())
                                        {
                                            carryOverEvents = completeDecision.CarryoverEvents.ToList();
                                            completeDecision.CarryoverEvents.Clear();
                                        }
                                    }
                                    else
                                    {
                                        orchestratorMessages.Add(workflowInstanceCompletedMessage);
                                    }
                                }

                                isCompleted = !continuedAsNew;
                                break;
                            default:
                                throw TraceHelper.TraceExceptionInstance(
                                    TraceEventType.Error,
                                    "TaskOrchestrationDispatcher-UnsupportedDecisionType",
                                    runtimeState.OrchestrationInstance!,
                                    new NotSupportedException($"Decision type '{decision.OrchestratorActionType}' not supported"));
                        }

                        // Underlying orchestration service provider may have a limit of messages per call, to avoid the situation
                        // we keep on asking the provider if message count is ok and stop processing new decisions if not.
                        //
                        // We also put in a fake timer to force next orchestration task for remaining messages
                        int totalMessages = messagesToSend.Count + orchestratorMessages.Count + timerMessages.Count;
                        if (this.orchestrationService.IsMaxMessageCountExceeded(totalMessages, runtimeState))
                        {
                            TraceHelper.TraceInstance(
                                TraceEventType.Information,
                                "TaskOrchestrationDispatcher-MaxMessageCountReached",
                                runtimeState.OrchestrationInstance!,
                                "MaxMessageCount reached.  Adding timer to process remaining events in next attempt.");

                            if (isCompleted || continuedAsNew)
                            {
                                TraceHelper.TraceInstance(
                                    TraceEventType.Information,
                                    "TaskOrchestrationDispatcher-OrchestrationAlreadyCompleted",
                                    runtimeState.OrchestrationInstance!,
                                    "Orchestration already completed.  Skip adding timer for splitting messages.");
                                break;
                            }

                            var dummyTimer = new CreateTimerOrchestratorAction
                            {
                                Id = FrameworkConstants.FakeTimerIdToSplitDecision,
                                FireAt = DateTime.UtcNow
                            };

                            timerMessages.Add(this.ProcessCreateTimerDecision(
                                dummyTimer,
                                runtimeState,
                                isInternal: true));
                            isInterrupted = true;
                            break;
                        }
                    }

                    // correlation
                    CorrelationTraceClient.Propagate(() =>
                    {
                        if (runtimeState.ExecutionStartedEvent != null)
                            runtimeState.ExecutionStartedEvent.Correlation = CorrelationTraceContext.Current.SerializableTraceContext;
                    });


                    // finish up processing of the work item
                    if (!continuedAsNew && runtimeState.Events.Last().EventType != EventType.OrchestratorCompleted)
                    {
                        runtimeState.AddEvent(new OrchestratorCompletedEvent(-1));
                    }

                    if (isCompleted)
                    {
                        TraceHelper.TraceSession(TraceEventType.Information, "TaskOrchestrationDispatcher-DeletingSessionState", workItem.InstanceId, "Deleting session state");
                        if (runtimeState.ExecutionStartedEvent != null)
                        {
                            instanceState = Utils.BuildOrchestrationState(runtimeState);
                        }
                    }
                    else
                    {
                        if (continuedAsNew)
                        {
                            TraceHelper.TraceSession(
                                TraceEventType.Information,
                                "TaskOrchestrationDispatcher-UpdatingStateForContinuation",
                                workItem.InstanceId,
                                "Updating state for continuation");

                            // correlation
                            CorrelationTraceClient.Propagate(() => 
                            {
                                continueAsNewExecutionStarted!.Correlation = CorrelationTraceContext.Current.SerializableTraceContext;
                            });

                            // Copy the distributed trace context, if any
                            continueAsNewExecutionStarted!.SetParentTraceContext(runtimeState.ExecutionStartedEvent);

                            runtimeState = new OrchestrationRuntimeState();
                            runtimeState.AddEvent(new OrchestratorStartedEvent(-1));
                            runtimeState.AddEvent(continueAsNewExecutionStarted!);
                            runtimeState.Status = workItem.OrchestrationRuntimeState.Status ?? carryOverStatus;
                            carryOverStatus = workItem.OrchestrationRuntimeState.Status;

                            if (carryOverEvents != null)
                            {
                                foreach (var historyEvent in carryOverEvents)
                                {
                                    runtimeState.AddEvent(historyEvent);
                                }
                            }

                            runtimeState.AddEvent(new OrchestratorCompletedEvent(-1));
                            workItem.OrchestrationRuntimeState = runtimeState;

                            if (workItem.LockedUntilUtc < DateTime.UtcNow.AddMinutes(1))
                            {
                                await this.orchestrationService.RenewTaskOrchestrationWorkItemLockAsync(workItem);
                            }

                            workItem.Cursor = null;
                        }

                        instanceState = Utils.BuildOrchestrationState(runtimeState);
                    }
                } while (continuedAsNew);
            }

            if (workItem.RestoreOriginalRuntimeStateDuringCompletion)
            {
                // some backends expect the original runtime state object
                workItem.OrchestrationRuntimeState = originalOrchestrationRuntimeState;
            }

            runtimeState.Status = runtimeState.Status ?? carryOverStatus;

            if (instanceState != null)
            {
                instanceState.Status = runtimeState.Status;
            }

            await this.orchestrationService.CompleteTaskOrchestrationWorkItemAsync(
                workItem,
                runtimeState,
                continuedAsNew ? null : messagesToSend,
                orchestratorMessages,
                continuedAsNew ? null : timerMessages,
                continuedAsNewMessage,
                instanceState);
            
            if (workItem.RestoreOriginalRuntimeStateDuringCompletion)
            {
                workItem.OrchestrationRuntimeState = runtimeState;
            }

            return isCompleted || continuedAsNew || isInterrupted;
        }

        static OrchestrationExecutionContext GetOrchestrationExecutionContext(OrchestrationRuntimeState runtimeState)
        {
            return new OrchestrationExecutionContext { OrchestrationTags = runtimeState.Tags ?? new Dictionary<string, string>(capacity: 0) };
        }

        async Task<OrchestrationExecutionCursor> ExecuteOrchestrationAsync(OrchestrationRuntimeState runtimeState, TaskOrchestrationWorkItem workItem)
        {
            // Get the TaskOrchestration implementation. If it's not found, it either means that the developer never
            // registered it (which is an error, and we'll throw for this further down) or it could be that some custom
            // middleware (e.g. out-of-process execution middleware) is intended to implement the orchestration logic.
            TaskOrchestration? taskOrchestration = this.objectManager.GetObject(runtimeState.Name, runtimeState.Version!);

            var dispatchContext = new DispatchMiddlewareContext();
            dispatchContext.SetProperty(runtimeState.OrchestrationInstance);
            dispatchContext.SetProperty(taskOrchestration);
            dispatchContext.SetProperty(runtimeState);
            dispatchContext.SetProperty(workItem);
            dispatchContext.SetProperty(GetOrchestrationExecutionContext(runtimeState));

            TaskOrchestrationExecutor? executor = null;

            await this.dispatchPipeline.RunAsync(dispatchContext, _ =>
            {
                // Check to see if the custom middleware intercepted and substituted the orchestration execution
                // with its own execution behavior, providing us with the end results. If so, we can terminate
                // the dispatch pipeline here.
                var resultFromMiddleware = dispatchContext.GetProperty<OrchestratorExecutionResult>();
                if (resultFromMiddleware != null)
                {
                    return CompletedTask;
                }

                if (taskOrchestration == null)
                {
                    throw TraceHelper.TraceExceptionInstance(
                        TraceEventType.Error,
                        "TaskOrchestrationDispatcher-TypeMissing",
                        runtimeState.OrchestrationInstance!,
                        new TypeMissingException($"Orchestration not found: ({runtimeState.Name}, {runtimeState.Version})"));
                }

                executor = new TaskOrchestrationExecutor(
                    runtimeState,
                    taskOrchestration,
                    this.orchestrationService.EventBehaviourForContinueAsNew,
                    this.errorPropagationMode);
                OrchestratorExecutionResult resultFromOrchestrator = executor.Execute();
                dispatchContext.SetProperty(resultFromOrchestrator);
                return CompletedTask;
            });

            var result = dispatchContext.GetProperty<OrchestratorExecutionResult>();
            IEnumerable<OrchestratorAction> decisions = result?.Actions ?? Enumerable.Empty<OrchestratorAction>();
            runtimeState.Status = result?.CustomStatus;

            return new OrchestrationExecutionCursor(runtimeState, taskOrchestration, executor, decisions);
        }

        async Task ResumeOrchestrationAsync(TaskOrchestrationWorkItem workItem)
        {
            OrchestrationExecutionCursor cursor = workItem.Cursor;

            var dispatchContext = new DispatchMiddlewareContext();
            dispatchContext.SetProperty(cursor.RuntimeState.OrchestrationInstance);
            dispatchContext.SetProperty(cursor.TaskOrchestration);
            dispatchContext.SetProperty(cursor.RuntimeState);
            dispatchContext.SetProperty(workItem);

            cursor.LatestDecisions = Enumerable.Empty<OrchestratorAction>();
            await this.dispatchPipeline.RunAsync(dispatchContext, _ =>
            {
                OrchestratorExecutionResult result = cursor.OrchestrationExecutor.ExecuteNewEvents();
                dispatchContext.SetProperty(result);
                return CompletedTask;
            });

            var result = dispatchContext.GetProperty<OrchestratorExecutionResult>();
            cursor.LatestDecisions = result?.Actions ?? Enumerable.Empty<OrchestratorAction>();
            cursor.RuntimeState.Status = result?.CustomStatus;
        }

        /// <summary>
        /// Converts new messages into history events that get appended to the existing orchestration state.
        /// Returns False if the workItem should be discarded. True if it should be processed further.
        /// Assumes that: if the batch contains a new "ExecutionStarted" event, it is the first message in the batch.
        /// </summary>
        /// <param name="workItem">A batch of work item messages.</param>
        /// <returns>True if workItem should be processed further. False otherwise.</returns>
        bool ReconcileMessagesWithState(TaskOrchestrationWorkItem workItem)
        {
            foreach (TaskMessage message in workItem.NewMessages)
            {
                OrchestrationInstance orchestrationInstance = message.OrchestrationInstance;
                if (string.IsNullOrWhiteSpace(orchestrationInstance?.InstanceId))
                {
                    throw TraceHelper.TraceException(
                        TraceEventType.Error,
                        "TaskOrchestrationDispatcher-OrchestrationInstanceMissing",
                        new InvalidOperationException("Message does not contain any OrchestrationInstance information"));
                }

                if (!workItem.OrchestrationRuntimeState.IsValid)
                {
                    // we get here if the orchestration history is somehow corrupted (partially deleted, etc.)
                    return false;
                }

                if (workItem.OrchestrationRuntimeState.Events.Count == 1 && message.Event.EventType != EventType.ExecutionStarted)
                {
                    // we get here because of:
                    //      i) responses for scheduled tasks after the orchestrations have been completed
                    //      ii) responses for explicitly deleted orchestrations
                    return false;
                }

                this.logHelper.ProcessingOrchestrationMessage(workItem, message);
                TraceHelper.TraceInstance(
                    TraceEventType.Information,
                    "TaskOrchestrationDispatcher-ProcessEvent",
                    orchestrationInstance!,
                    "Processing new event with Id {0} and type {1}",
                    message.Event.EventId,
                    message.Event.EventType);

                if (message.Event.EventType == EventType.ExecutionStarted)
                {
                    if (workItem.OrchestrationRuntimeState.ExecutionStartedEvent != null)
                    {
                        // this was caused due to a dupe execution started event, swallow this one
                        this.logHelper.DroppingOrchestrationMessage(workItem, message, "Duplicate start event");
                        TraceHelper.TraceInstance(
                            TraceEventType.Warning,
                            "TaskOrchestrationDispatcher-DuplicateStartEvent",
                            orchestrationInstance!,
                            "Duplicate start event.  Ignoring event with Id {0} and type {1} ",
                            message.Event.EventId,
                            message.Event.EventType);
                        continue;
                    }
                }
                else if (!string.IsNullOrWhiteSpace(orchestrationInstance?.ExecutionId)
                         &&
                         !string.Equals(orchestrationInstance!.ExecutionId,
                             workItem.OrchestrationRuntimeState.OrchestrationInstance?.ExecutionId))
                {
                    // eat up any events for previous executions
                    this.logHelper.DroppingOrchestrationMessage(
                        workItem,
                        message,
                        $"ExecutionId of event ({orchestrationInstance.ExecutionId}) does not match current executionId");
                    TraceHelper.TraceInstance(
                        TraceEventType.Warning,
                        "TaskOrchestrationDispatcher-ExecutionIdMismatch",
                        orchestrationInstance,
                        "ExecutionId of event does not match current executionId.  Ignoring event with Id {0} and type {1} ",
                        message.Event.EventId,
                        message.Event.EventType);
                    continue;
                }

                if (Activity.Current != null)
                {
                    HistoryEvent historyEvent = message.Event;
                    if (historyEvent is TimerFiredEvent timerFiredEvent)
                    {
                        // We immediately publish the activity span for this timer by creating the activity and immediately calling Dispose() on it.
                        TraceHelper.CreateActivityForTimer(workItem.OrchestrationRuntimeState.OrchestrationInstance, message.Event.Timestamp, (timerFiredEvent).FireAt)?.Dispose();
                    }
                    else if (historyEvent is SubOrchestrationInstanceCompletedEvent subOrchestrationInstanceCompletedEvent)
                    {
                        SubOrchestrationInstanceCreatedEvent subOrchestrationCreatedEvent = (SubOrchestrationInstanceCreatedEvent)workItem.OrchestrationRuntimeState.Events.FirstOrDefault(x => x.EventId == subOrchestrationInstanceCompletedEvent.TaskScheduledId);

                        // We immediately publish the activity span for this sub-orchestration by creating the activity and immediately calling Dispose() on it.
                        TraceHelper.StartTraceActivityForSubOrchestrationFinished(workItem.OrchestrationRuntimeState.OrchestrationInstance, subOrchestrationCreatedEvent)?.Dispose();
                    }
                    else if (historyEvent is SubOrchestrationInstanceFailedEvent subOrchestrationInstanceFailedEvent)
                    {
                        SubOrchestrationInstanceCreatedEvent subOrchestrationCreatedEvent = (SubOrchestrationInstanceCreatedEvent)workItem.OrchestrationRuntimeState.Events.FirstOrDefault(x => x.EventId == subOrchestrationInstanceFailedEvent.TaskScheduledId);

                        // We immediately publish the activity span for this sub-orchestration by creating the activity and immediately calling Dispose() on it.
                        TraceHelper.StartTraceActivityForSubOrchestrationFinished(workItem.OrchestrationRuntimeState.OrchestrationInstance, subOrchestrationCreatedEvent)?.Dispose();
                    }
                }

                workItem.OrchestrationRuntimeState.AddEvent(message.Event);
            }

            return true;
        }

        TaskMessage? ProcessWorkflowCompletedTaskDecision(
            OrchestrationCompleteOrchestratorAction completeOrchestratorAction,
            OrchestrationRuntimeState runtimeState,
            bool includeDetails,
            out bool continuedAsNew)
        {
            ExecutionCompletedEvent executionCompletedEvent;
            continuedAsNew = (completeOrchestratorAction.OrchestrationStatus == OrchestrationStatus.ContinuedAsNew);
            if (completeOrchestratorAction.OrchestrationStatus == OrchestrationStatus.ContinuedAsNew)
            {
                executionCompletedEvent = new ContinueAsNewEvent(completeOrchestratorAction.Id,
                    completeOrchestratorAction.Result);
            }
            else
            {
                executionCompletedEvent = new ExecutionCompletedEvent(completeOrchestratorAction.Id,
                    completeOrchestratorAction.Result,
                    completeOrchestratorAction.OrchestrationStatus,
                    completeOrchestratorAction.FailureDetails);
            }

            runtimeState.AddEvent(executionCompletedEvent);

            this.logHelper.OrchestrationCompleted(runtimeState, completeOrchestratorAction);
            TraceHelper.TraceInstance(
                runtimeState.OrchestrationStatus == OrchestrationStatus.Failed ? TraceEventType.Warning : TraceEventType.Information,
                "TaskOrchestrationDispatcher-InstanceCompleted",
                runtimeState.OrchestrationInstance!,
                "Instance Id '{0}' completed in state {1} with result: {2}",
                runtimeState.OrchestrationInstance!,
                runtimeState.OrchestrationStatus,
                completeOrchestratorAction.Result ?? "");
            TraceHelper.TraceInstance(
                TraceEventType.Information,
                "TaskOrchestrationDispatcher-InstanceCompletionEvents",
                runtimeState.OrchestrationInstance!,
                () => Utils.EscapeJson(JsonDataConverter.Default.Serialize(runtimeState.GetOrchestrationRuntimeStateDump(), true)));

            // Check to see if we need to start a new execution
            if (completeOrchestratorAction.OrchestrationStatus == OrchestrationStatus.ContinuedAsNew)
            {
                var taskMessage = new TaskMessage();
                var startedEvent = new ExecutionStartedEvent(-1, completeOrchestratorAction.Result)
                {
                    OrchestrationInstance = new OrchestrationInstance
                    {
                        InstanceId = runtimeState.OrchestrationInstance!.InstanceId,
                        ExecutionId = Guid.NewGuid().ToString("N")
                    },
                    Tags = runtimeState.Tags,
                    ParentInstance = runtimeState.ParentInstance,
                    Name = runtimeState.Name,
                    Version = completeOrchestratorAction.NewVersion ?? runtimeState.Version
                };

                taskMessage.OrchestrationInstance = startedEvent.OrchestrationInstance;
                taskMessage.Event = startedEvent;

                return taskMessage;
            }

            // If this is a Sub Orchestration, and not tagged as fire-and-forget, 
            // then notify the parent by sending a complete message
            if (runtimeState.ParentInstance != null
                && !OrchestrationTags.IsTaggedAsFireAndForget(runtimeState.Tags))
            {
                var taskMessage = new TaskMessage();
                if (completeOrchestratorAction.OrchestrationStatus == OrchestrationStatus.Completed)
                {
                    var subOrchestrationCompletedEvent =
                        new SubOrchestrationInstanceCompletedEvent(-1, runtimeState.ParentInstance.TaskScheduleId,
                            completeOrchestratorAction.Result);

                    taskMessage.Event = subOrchestrationCompletedEvent;
                }
                else if (completeOrchestratorAction.OrchestrationStatus == OrchestrationStatus.Failed ||
                         completeOrchestratorAction.OrchestrationStatus == OrchestrationStatus.Terminated)
                {
                    var subOrchestrationFailedEvent =
                        new SubOrchestrationInstanceFailedEvent(-1, runtimeState.ParentInstance.TaskScheduleId,
                            completeOrchestratorAction.Result,
                            includeDetails ? completeOrchestratorAction.Details : null);
                    subOrchestrationFailedEvent.FailureDetails = completeOrchestratorAction.FailureDetails;

                    taskMessage.Event = subOrchestrationFailedEvent;
                }

                ResetDistributedTraceActivity(runtimeState);

                if (taskMessage.Event != null)
                {
                    taskMessage.OrchestrationInstance = runtimeState.ParentInstance.OrchestrationInstance;
                    return taskMessage;
                }
            }

            ResetDistributedTraceActivity(runtimeState);

            return null;
        }

        private void ResetDistributedTraceActivity(OrchestrationRuntimeState runtimeState)
        {
            DistributedTraceActivity.Current?.SetTag("dtfx.runtime_status", runtimeState.OrchestrationStatus.ToString());
            DistributedTraceActivity.Current?.Stop();
            DistributedTraceActivity.Current = null;
        }

        TaskMessage ProcessScheduleTaskDecision(
            ScheduleTaskOrchestratorAction scheduleTaskOrchestratorAction,
            OrchestrationRuntimeState runtimeState,
            bool includeParameters,
            Activity? parentTraceActivity)
        {
            if (scheduleTaskOrchestratorAction.Name == null)
            {
                throw new ArgumentException("No name was given for the task activity to schedule!", nameof(scheduleTaskOrchestratorAction));
            }

            var taskMessage = new TaskMessage();

            var scheduledEvent = new TaskScheduledEvent(
                eventId: scheduleTaskOrchestratorAction.Id,
                name: scheduleTaskOrchestratorAction.Name,
                version: scheduleTaskOrchestratorAction.Version,
                input: scheduleTaskOrchestratorAction.Input);

            // We add the parent trace context to the activity message
            // but don't need to include it in the history.
            scheduledEvent.SetParentTraceContext(parentTraceActivity);

            taskMessage.Event = scheduledEvent;
            taskMessage.OrchestrationInstance = runtimeState.OrchestrationInstance;
            taskMessage.OrchestrationExecutionContext = GetOrchestrationExecutionContext(runtimeState);

            if (!includeParameters)
            {
                scheduledEvent = new TaskScheduledEvent(
                    eventId: scheduleTaskOrchestratorAction.Id,
                    name: scheduleTaskOrchestratorAction.Name,
                    version: scheduleTaskOrchestratorAction.Version);
            }

            this.logHelper.SchedulingActivity(
                runtimeState.OrchestrationInstance!,
                scheduledEvent);

            runtimeState.AddEvent(scheduledEvent);
            return taskMessage;
        }

        TaskMessage ProcessCreateTimerDecision(
            CreateTimerOrchestratorAction createTimerOrchestratorAction,
            OrchestrationRuntimeState runtimeState,
            bool isInternal)
        {
            var taskMessage = new TaskMessage();

            var fireAtTime = createTimerOrchestratorAction.FireAt;

            var timerCreatedEvent = new TimerCreatedEvent(createTimerOrchestratorAction.Id)
            {
                FireAt = fireAtTime
            };

            runtimeState.AddEvent(timerCreatedEvent);

            taskMessage.Event = new TimerFiredEvent(-1)
            {
                TimerId = createTimerOrchestratorAction.Id,
                FireAt = fireAtTime
            };

            this.logHelper.CreatingTimer(
                runtimeState.OrchestrationInstance!,
                timerCreatedEvent,
                isInternal);

            taskMessage.OrchestrationInstance = runtimeState.OrchestrationInstance;

            return taskMessage;
        }

        TaskMessage ProcessCreateSubOrchestrationInstanceDecision(
            CreateSubOrchestrationAction createSubOrchestrationAction,
            OrchestrationRuntimeState runtimeState,
            bool includeParameters,
            Activity parentTraceActivity)
        {
            var historyEvent = new SubOrchestrationInstanceCreatedEvent(createSubOrchestrationAction.Id)
            {
                Name = createSubOrchestrationAction.Name,
                Version = createSubOrchestrationAction.Version,
                InstanceId = createSubOrchestrationAction.InstanceId
            };
            if (includeParameters)
            {
                historyEvent.Input = createSubOrchestrationAction.Input;
            }

            runtimeState.AddEvent(historyEvent);

            var taskMessage = new TaskMessage();

            var startedEvent = new ExecutionStartedEvent(-1, createSubOrchestrationAction.Input)
            {
                Tags = OrchestrationTags.MergeTags(createSubOrchestrationAction.Tags, runtimeState.Tags),
                OrchestrationInstance = new OrchestrationInstance
                {
                    InstanceId = createSubOrchestrationAction.InstanceId,
                    ExecutionId = Guid.NewGuid().ToString("N")
                },
                ParentInstance = new ParentInstance
                {
                    OrchestrationInstance = runtimeState.OrchestrationInstance,
                    Name = runtimeState.Name,
                    Version = runtimeState.Version,
                    TaskScheduleId = createSubOrchestrationAction.Id
                },
                Name = createSubOrchestrationAction.Name,
                Version = createSubOrchestrationAction.Version
            };

            startedEvent.SetParentTraceContext(parentTraceActivity);

            this.logHelper.SchedulingOrchestration(startedEvent);

            taskMessage.OrchestrationInstance = startedEvent.OrchestrationInstance;
            taskMessage.Event = startedEvent;
            taskMessage.OrchestrationExecutionContext = GetOrchestrationExecutionContext(runtimeState);

            return taskMessage;
        }

        TaskMessage ProcessSendEventDecision(
            SendEventOrchestratorAction sendEventAction,
            OrchestrationRuntimeState runtimeState)
        {
            var historyEvent = new EventSentEvent(sendEventAction.Id)
            {
                 InstanceId = sendEventAction.Instance?.InstanceId,
                 Name = sendEventAction.EventName,
                 Input = sendEventAction.EventData
            };
            
            runtimeState.AddEvent(historyEvent);

            EventRaisedEvent eventRaisedEvent = new EventRaisedEvent(-1, sendEventAction.EventData)
            {
                Name = sendEventAction.EventName
            };

            // Distributed Tracing: start a new trace activity derived from the orchestration
            // for an EventRaisedEvent (external event)
            using Activity? traceActivity = TraceHelper.StartTraceActivityForEventRaised(eventRaisedEvent, runtimeState.OrchestrationInstance);

            this.logHelper.RaisingEvent(runtimeState.OrchestrationInstance!, historyEvent);

            traceActivity?.Stop();

            return new TaskMessage
            {
                OrchestrationInstance = sendEventAction.Instance,
                Event = eventRaisedEvent
            };
        }
 
        class NonBlockingCountdownLock
        {
            int available;

            public NonBlockingCountdownLock(int available)
            {
                if (available <= 0)
                {
                    throw new ArgumentOutOfRangeException(nameof(available));
                }

                this.available = available;
                this.Capacity = available;
            }

            public int Capacity { get; }

            public bool Acquire()
            {
                if (this.available <= 0)
                {
                    return false;
                }

                if (Interlocked.Decrement(ref this.available) >= 0)
                {
                    return true;
                }

                // the counter went negative - fix it
                Interlocked.Increment(ref this.available);
                return false;
            }

            public void Release()
            {
                Interlocked.Increment(ref this.available);
            }
        }
    }
}<|MERGE_RESOLUTION|>--- conflicted
+++ resolved
@@ -308,15 +308,9 @@
             ExecutionStartedEvent startEvent =
                 runtimeState.ExecutionStartedEvent ??
                 workItem.NewMessages.Select(msg => msg.Event).OfType<ExecutionStartedEvent>().FirstOrDefault();
-<<<<<<< HEAD
-            OrchestrationState instanceState = null;
-=======
             Activity? traceActivity = TraceHelper.StartTraceActivityForExecution(startEvent);
 
             OrchestrationState? instanceState = null;
->>>>>>> 21f8b7b7
-
-            Activity traceActivity = TraceHelper.StartTraceActivityForExecution(startEvent);
 
             // Assumes that: if the batch contains a new "ExecutionStarted" event, it is the first message in the batch.
             if (!this.ReconcileMessagesWithState(workItem))
@@ -962,7 +956,7 @@
             CreateSubOrchestrationAction createSubOrchestrationAction,
             OrchestrationRuntimeState runtimeState,
             bool includeParameters,
-            Activity parentTraceActivity)
+            Activity? parentTraceActivity)
         {
             var historyEvent = new SubOrchestrationInstanceCreatedEvent(createSubOrchestrationAction.Id)
             {
