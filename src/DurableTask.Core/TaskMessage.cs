﻿//  ----------------------------------------------------------------------------------
//  Copyright Microsoft Corporation
//  Licensed under the Apache License, Version 2.0 (the "License");
//  you may not use this file except in compliance with the License.
//  You may obtain a copy of the License at
//  http://www.apache.org/licenses/LICENSE-2.0
//  Unless required by applicable law or agreed to in writing, software
//  distributed under the License is distributed on an "AS IS" BASIS,
//  WITHOUT WARRANTIES OR CONDITIONS OF ANY KIND, either express or implied.
//  See the License for the specific language governing permissions and
//  limitations under the License.
//  ----------------------------------------------------------------------------------

namespace DurableTask.Core
{
    using System.Runtime.Serialization;
    using DurableTask.Core.History;

    /// <summary>
    /// Wire level transport object for task messages containing events and orchestration instance information
    /// </summary>
    [DataContract]
    public class TaskMessage : IExtensibleDataObject
    {
        /// <summary>
<<<<<<< HEAD
        /// Event information for this task message
=======
        /// Even information for this task message
>>>>>>> 8c2c6c2c
        /// </summary>
        [DataMember]
        public HistoryEvent Event;

        /// <summary>
        /// Sequence number for ordering of messages in history tracking
        /// </summary>
        [DataMember]
        public long SequenceNumber;

        /// <summary>
        /// The orchestration instance information
        /// </summary>
        [DataMember]
        public OrchestrationInstance OrchestrationInstance;

        /// <summary>
        /// Implementation for <see cref="IExtensibleDataObject.ExtensionData"/>.
        /// </summary>
        public ExtensionDataObject ExtensionData { get; set; }
    }
}<|MERGE_RESOLUTION|>--- conflicted
+++ resolved
@@ -23,11 +23,7 @@
     public class TaskMessage : IExtensibleDataObject
     {
         /// <summary>
-<<<<<<< HEAD
         /// Event information for this task message
-=======
-        /// Even information for this task message
->>>>>>> 8c2c6c2c
         /// </summary>
         [DataMember]
         public HistoryEvent Event;
