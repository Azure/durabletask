﻿//  ----------------------------------------------------------------------------------
//  Copyright Microsoft Corporation
//  Licensed under the Apache License, Version 2.0 (the "License");
//  you may not use this file except in compliance with the License.
//  You may obtain a copy of the License at
//  http://www.apache.org/licenses/LICENSE-2.0
//  Unless required by applicable law or agreed to in writing, software
//  distributed under the License is distributed on an "AS IS" BASIS,
//  WITHOUT WARRANTIES OR CONDITIONS OF ANY KIND, either express or implied.
//  See the License for the specific language governing permissions and
//  limitations under the License.
//  ----------------------------------------------------------------------------------

#nullable enable
namespace DurableTask.Core.Entities
{
    using System.Threading.Tasks;
    using DurableTask.Core.Entities.OperationFormat;

    /// <summary>
    /// Abstract base class for entities. 
    /// </summary>
    public abstract class TaskEntity
    {
        /// <summary>
        /// Execute a batch of operations on an entity.
        /// </summary>
<<<<<<< HEAD
        public abstract Task<OperationBatchResult> ExecuteOperationBatchAsync(OperationBatchRequest operations);
=======
        public abstract Task<EntityBatchResult> ExecuteOperationBatchAsync(EntityBatchRequest operations, EntityExecutionOptions options);
>>>>>>> 73e52037
    }
}<|MERGE_RESOLUTION|>--- conflicted
+++ resolved
@@ -25,10 +25,6 @@
         /// <summary>
         /// Execute a batch of operations on an entity.
         /// </summary>
-<<<<<<< HEAD
-        public abstract Task<OperationBatchResult> ExecuteOperationBatchAsync(OperationBatchRequest operations);
-=======
-        public abstract Task<EntityBatchResult> ExecuteOperationBatchAsync(EntityBatchRequest operations, EntityExecutionOptions options);
->>>>>>> 73e52037
+        public abstract Task<EntityBatchResult> ExecuteOperationBatchAsync(EntityBatchRequest operations);
     }
 }