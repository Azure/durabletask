--- conflicted
+++ resolved
@@ -93,11 +93,7 @@
 
         async Task OnProcessWorkItemAsync(TaskActivityWorkItem workItem)
         {
-<<<<<<< HEAD
-            Task renewTask = null;
-=======
             Task? renewTask = null;
->>>>>>> 619cdbfc
             using var renewCancellationTokenSource = new CancellationTokenSource();
 
             TaskMessage taskMessage = workItem.TaskMessage;
@@ -130,17 +126,21 @@
                 }
 
                 scheduledEvent = (TaskScheduledEvent)taskMessage.Event;
-<<<<<<< HEAD
 
                 // Distributed tracing: start a new trace activity derived from the orchestration's trace context.
-                using Activity traceActivity = TraceHelper.StartTraceActivityForTask(scheduledEvent, orchestrationInstance);
+                using Activity? traceActivity = TraceHelper.StartTraceActivityForTask(scheduledEvent, orchestrationInstance);
 
                 this.logHelper.TaskActivityStarting(orchestrationInstance, scheduledEvent);
-                TaskActivity taskActivity = this.objectManager.GetObject(scheduledEvent.Name, scheduledEvent.Version);
+
+                TaskActivity? taskActivity = null;
+                string? scheduledEventName = scheduledEvent.Name;
+
+                if (!string.IsNullOrEmpty(scheduledEventName))
+                {
+                    taskActivity = this.objectManager.GetObject(scheduledEventName!, scheduledEvent.Version);
+                }
+
                 if (taskActivity == null)
-=======
-                if (scheduledEvent.Name == null)
->>>>>>> 619cdbfc
                 {
                     string message = $"The activity worker received a {nameof(EventType.TaskScheduled)} event that does not specify an activity name.";
                     this.logHelper.TaskActivityDispatcherError(workItem, message);
@@ -150,9 +150,6 @@
                         new InvalidOperationException(message));
                 }
 
-                this.logHelper.TaskActivityStarting(orchestrationInstance, scheduledEvent);
-                TaskActivity? taskActivity = this.objectManager.GetObject(scheduledEvent.Name, scheduledEvent.Version);
-
                 if (workItem.LockedUntilUtc < DateTime.MaxValue)
                 {
                     // start a task to run RenewUntil
@@ -178,39 +175,6 @@
                 {
                     await this.dispatchPipeline.RunAsync(dispatchContext, async _ =>
                     {
-<<<<<<< HEAD
-                        string output = await taskActivity.RunAsync(context, scheduledEvent.Input);
-                        eventToRespond = new TaskCompletedEvent(-1, scheduledEvent.EventId, output);
-                    }
-                    catch (TaskFailureException e)
-                    {
-                        TraceHelper.TraceExceptionInstance(TraceEventType.Error, "TaskActivityDispatcher-ProcessTaskFailure", taskMessage.OrchestrationInstance, e);
-                        string details = this.IncludeDetails ? e.Details : null;
-                        eventToRespond = new TaskFailedEvent(-1, scheduledEvent.EventId, e.Message, details);
-
-                        Exception exceptionToTrace = e.InnerException ?? e;
-                        traceActivity?.SetTag("otel.status_code", "ERROR");
-                        traceActivity?.SetTag("exception.type", exceptionToTrace.GetType().FullName);
-                        traceActivity?.SetTag("exception.message", exceptionToTrace.Message);
-
-                        this.logHelper.TaskActivityFailure(orchestrationInstance, scheduledEvent.Name, (TaskFailedEvent)eventToRespond, e);
-                        CorrelationTraceClient.Propagate(() => CorrelationTraceClient.TrackException(e));
-                    }
-                    catch (Exception e) when (!Utils.IsFatal(e) && !Utils.IsExecutionAborting(e))
-                    {
-                        TraceHelper.TraceExceptionInstance(TraceEventType.Error, "TaskActivityDispatcher-ProcessException", taskMessage.OrchestrationInstance, e);
-                        string details = this.IncludeDetails
-                            ? $"Unhandled exception while executing task: {e}\n\t{e.StackTrace}"
-                            : null;
-                        eventToRespond = new TaskFailedEvent(-1, scheduledEvent.EventId, e.Message, details);
-
-                        traceActivity?.SetTag("otel.status_code", "ERROR");
-                        traceActivity?.SetTag("exception.type", e.GetType().FullName);
-                        traceActivity?.SetTag("exception.message", e.Message);
-
-                        this.logHelper.TaskActivityFailure(orchestrationInstance, scheduledEvent.Name, (TaskFailedEvent)eventToRespond, e);                       
-                    }
-=======
                         if (taskActivity == null)
                         {
                             // This likely indicates a deployment error of some kind. Because these unhandled exceptions are
@@ -219,7 +183,6 @@
                             //           the app owner doesn't care to preserve existing instances when doing code deployments?
                             throw new TypeMissingException($"TaskActivity {scheduledEvent.Name} version {scheduledEvent.Version} was not found");
                         }
->>>>>>> 619cdbfc
 
                         var context = new TaskContext(taskMessage.OrchestrationInstance);
                         context.ErrorPropagationMode = this.errorPropagationMode;
@@ -294,7 +257,7 @@
             {
                 // The activity aborted its execution
                 this.logHelper.TaskActivityAborted(orchestrationInstance, scheduledEvent, e.Message);
-                TraceHelper.TraceInstance(TraceEventType.Warning, "TaskActivityDispatcher-ExecutionAborted", orchestrationInstance, "{0}: {1}", scheduledEvent?.Name, e.Message);
+                TraceHelper.TraceInstance(TraceEventType.Warning, "TaskActivityDispatcher-ExecutionAborted", orchestrationInstance, "{0}: {1}", scheduledEvent?.Name ?? string.Empty, e.Message);
                 await this.orchestrationService.AbandonTaskActivityWorkItemAsync(workItem);
             }
             finally
