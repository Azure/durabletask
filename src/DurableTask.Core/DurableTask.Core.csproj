﻿<Project Sdk="Microsoft.NET.Sdk">

  <Import Project="$([MSBuild]::GetDirectoryNameOfFileAbove($(MSBuildThisFileDirectory),DurableTask.sln))\tools\DurableTask.props" />
  <PropertyGroup>
    <TargetFrameworks>netstandard2.0;net462</TargetFrameworks>
    <AllowUnsafeBlocks>true</AllowUnsafeBlocks>
    <!--NuGet licenseUrl and PackageIconUrl/iconUrl deprecation. -->
    <NoWarn>NU5125;NU5048</NoWarn>
  </PropertyGroup>
  
  <!-- General Package Info -->
  <PropertyGroup>
    <PackageId>Microsoft.Azure.DurableTask.Core</PackageId>
    <GeneratePackageOnBuild>true</GeneratePackageOnBuild>
  </PropertyGroup>

<<<<<<< HEAD
  <PropertyGroup>
    <PackageId>Microsoft.Azure.DurableTask.Core</PackageId>
    <FileVersion>2.7.0</FileVersion>
    <AssemblyVersion>$(FileVersion)</AssemblyVersion>
    <Version>$(FileVersion)-private</Version>
    <GeneratePackageOnBuild>false</GeneratePackageOnBuild>
  </PropertyGroup>

  <ItemGroup Condition="'$(TargetFramework)' == 'net461'">
=======
  <!-- Version Info -->
  <PropertyGroup>
    <MajorVersion>2</MajorVersion>
    <MinorVersion>10</MinorVersion>
    <PatchVersion>0</PatchVersion>
    
    <Version>$(MajorVersion).$(MinorVersion).$(PatchVersion)</Version>
    <FileVersion>$(Version).0</FileVersion>
    <!-- FileVersionRevision is expected to be set by the CI. This is useful for distinguishing between multiple builds of the same version. -->
    <FileVersion Condition="'$(FileVersionRevision)' != ''">$(Version).$(FileVersionRevision)</FileVersion>
    <!-- The assembly version is only the major/minor pair, making it easier to do in-place upgrades -->
    <AssemblyVersion>$(MajorVersion).$(MinorVersion).0.0</AssemblyVersion>
  </PropertyGroup>
  
  <ItemGroup Condition="'$(TargetFramework)' == 'net462'">
>>>>>>> 619cdbfc
    <PackageReference Include="ImpromptuInterface" Version="6.2.2" />
    <PackageReference Include="Microsoft.Extensions.Logging.Abstractions" Version="1.1.1" />
    <PackageReference Include="Newtonsoft.Json" Version="7.0.1" />
  </ItemGroup>

  <ItemGroup Condition="'$(TargetFramework)' == 'netstandard2.0'">
    <PackageReference Include="ImpromptuInterface" Version="7.0.1" />
    <PackageReference Include="Microsoft.Extensions.Logging.Abstractions" Version="2.2.0" />
    <PackageReference Include="Newtonsoft.Json" Version="11.0.2" />
  </ItemGroup>

  <ItemGroup>
    <PackageReference Include="System.Diagnostics.DiagnosticSource" Version="5.0.1" />
    <PackageReference Include="System.Reactive.Core" Version="4.4.1" />
    <PackageReference Include="System.Reactive.Compatibility" Version="4.4.1" />
  </ItemGroup>

  <ItemGroup Condition="'$(Configuration)'=='Release'">
    <Content Include="..\..\_manifest\**">
      <Pack>true</Pack>
      <PackagePath>content/SBOM</PackagePath>
    </Content>
  </ItemGroup>
  
</Project><|MERGE_RESOLUTION|>--- conflicted
+++ resolved
@@ -14,17 +14,6 @@
     <GeneratePackageOnBuild>true</GeneratePackageOnBuild>
   </PropertyGroup>
 
-<<<<<<< HEAD
-  <PropertyGroup>
-    <PackageId>Microsoft.Azure.DurableTask.Core</PackageId>
-    <FileVersion>2.7.0</FileVersion>
-    <AssemblyVersion>$(FileVersion)</AssemblyVersion>
-    <Version>$(FileVersion)-private</Version>
-    <GeneratePackageOnBuild>false</GeneratePackageOnBuild>
-  </PropertyGroup>
-
-  <ItemGroup Condition="'$(TargetFramework)' == 'net461'">
-=======
   <!-- Version Info -->
   <PropertyGroup>
     <MajorVersion>2</MajorVersion>
@@ -40,7 +29,6 @@
   </PropertyGroup>
   
   <ItemGroup Condition="'$(TargetFramework)' == 'net462'">
->>>>>>> 619cdbfc
     <PackageReference Include="ImpromptuInterface" Version="6.2.2" />
     <PackageReference Include="Microsoft.Extensions.Logging.Abstractions" Version="1.1.1" />
     <PackageReference Include="Newtonsoft.Json" Version="7.0.1" />
