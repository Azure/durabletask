﻿<Project Sdk="Microsoft.NET.Sdk">

  <Import Project="$([MSBuild]::GetDirectoryNameOfFileAbove($(MSBuildThisFileDirectory),DurableTask.sln))\tools\DurableTask.props" />
  <PropertyGroup>
    <TargetFrameworks>netstandard2.0;net462</TargetFrameworks>
    <AllowUnsafeBlocks>true</AllowUnsafeBlocks>
    <!--NuGet licenseUrl and PackageIconUrl/iconUrl deprecation. -->
    <NoWarn>NU5125;NU5048</NoWarn>
  </PropertyGroup>
  
  <!-- General Package Info -->
  <PropertyGroup>
    <PackageId>Microsoft.Azure.DurableTask.Core</PackageId>
    <GeneratePackageOnBuild>true</GeneratePackageOnBuild>
  </PropertyGroup>

  <!-- Version Info -->
  <PropertyGroup>
    <MajorVersion>2</MajorVersion>
<<<<<<< HEAD
    <MinorVersion>15</MinorVersion>
    <PatchVersion>1</PatchVersion>

=======
    <MinorVersion>17</MinorVersion>
    <PatchVersion>0</PatchVersion>
>>>>>>> b2a8a56a
    <VersionPrefix>$(MajorVersion).$(MinorVersion).$(PatchVersion)</VersionPrefix>
    <FileVersion>$(VersionPrefix).0</FileVersion>
    <!-- FileVersionRevision is expected to be set by the CI. This is useful for distinguishing between multiple builds of the same version. -->
    <FileVersion Condition="'$(FileVersionRevision)' != ''">$(VersionPrefix).$(FileVersionRevision)</FileVersion>
    <!-- The assembly version is only the major/minor pair, making it easier to do in-place upgrades -->
    <AssemblyVersion>$(MajorVersion).$(MinorVersion).0.0</AssemblyVersion>
  </PropertyGroup>

  <!-- This version is used as the nuget package version -->
  <PropertyGroup Condition="$(VersionSuffix) == ''">
    <Version>$(VersionPrefix)</Version>
  </PropertyGroup>
<<<<<<< HEAD

=======
  <PropertyGroup Condition="$(VersionSuffix) != ''">
    <Version>$(VersionPrefix)-$(VersionSuffix)</Version>
  </PropertyGroup>
  
>>>>>>> b2a8a56a
  <ItemGroup Condition="'$(TargetFramework)' == 'net462'">
    <PackageReference Include="Microsoft.Extensions.Logging.Abstractions" Version="1.1.1" />
    <!--Newtonsoft.Json 7.0.1 is kept for backwards compatibility with Functions runtime V1, so we supress warning NU1903. -->
    <PackageReference Include="Newtonsoft.Json" Version="7.0.1" NoWarn="NU1903" />
  </ItemGroup>

  <ItemGroup Condition="'$(TargetFramework)' == 'netstandard2.0'">
    <PackageReference Include="Microsoft.Extensions.Logging.Abstractions" Version="2.2.0" />
    <PackageReference Include="Newtonsoft.Json" Version="13.0.1" />
  </ItemGroup>

  <ItemGroup>
    <PackageReference Include="System.Diagnostics.DiagnosticSource" Version="5.0.1" />
    <PackageReference Include="System.Reactive.Core" Version="4.4.1" />
    <PackageReference Include="System.Reactive.Compatibility" Version="4.4.1" />
    <PackageReference Include="Castle.Core" Version="5.0.0" />
  </ItemGroup>

  <ItemGroup Condition="'$(Configuration)'=='Release'">
    <Content Include="..\..\_manifest\**">
      <Pack>true</Pack>
      <PackagePath>content/SBOM</PackagePath>
    </Content>
  </ItemGroup>
  
</Project><|MERGE_RESOLUTION|>--- conflicted
+++ resolved
@@ -17,14 +17,8 @@
   <!-- Version Info -->
   <PropertyGroup>
     <MajorVersion>2</MajorVersion>
-<<<<<<< HEAD
-    <MinorVersion>15</MinorVersion>
-    <PatchVersion>1</PatchVersion>
-
-=======
     <MinorVersion>17</MinorVersion>
     <PatchVersion>0</PatchVersion>
->>>>>>> b2a8a56a
     <VersionPrefix>$(MajorVersion).$(MinorVersion).$(PatchVersion)</VersionPrefix>
     <FileVersion>$(VersionPrefix).0</FileVersion>
     <!-- FileVersionRevision is expected to be set by the CI. This is useful for distinguishing between multiple builds of the same version. -->
@@ -37,14 +31,10 @@
   <PropertyGroup Condition="$(VersionSuffix) == ''">
     <Version>$(VersionPrefix)</Version>
   </PropertyGroup>
-<<<<<<< HEAD
-
-=======
   <PropertyGroup Condition="$(VersionSuffix) != ''">
     <Version>$(VersionPrefix)-$(VersionSuffix)</Version>
   </PropertyGroup>
   
->>>>>>> b2a8a56a
   <ItemGroup Condition="'$(TargetFramework)' == 'net462'">
     <PackageReference Include="Microsoft.Extensions.Logging.Abstractions" Version="1.1.1" />
     <!--Newtonsoft.Json 7.0.1 is kept for backwards compatibility with Functions runtime V1, so we supress warning NU1903. -->
