--- conflicted
+++ resolved
@@ -4,13 +4,8 @@
   <PropertyGroup>
     <TargetFrameworks>netstandard2.0;net461</TargetFrameworks>
     <AllowUnsafeBlocks>true</AllowUnsafeBlocks>
-<<<<<<< HEAD
-    <PackageId>Microsoft.Azure.DurableTask.Core.Telemetry</PackageId>
-    <Version>2.2.3-alpha</Version>
-=======
     <PackageId>Microsoft.Azure.DurableTask.Core</PackageId>
-    <GeneratePackageOnBuild>true</GeneratePackageOnBuild>
->>>>>>> 0098fffd
+    <GeneratePackageOnBuild>false</GeneratePackageOnBuild>
   </PropertyGroup>
 
   <ItemGroup Condition="'$(TargetFramework)' == 'net461'">
@@ -27,9 +22,6 @@
 
   <ItemGroup>
     <PackageReference Include="System.Reactive.Core" Version="3.1.1" />
-  </ItemGroup>
-
-  <ItemGroup>
     <PackageReference Include="System.Diagnostics.DiagnosticSource" Version="4.6.0" />
   </ItemGroup>
   
