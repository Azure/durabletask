﻿<Project Sdk="Microsoft.NET.Sdk">

  <Import Project="$([MSBuild]::GetDirectoryNameOfFileAbove($(MSBuildThisFileDirectory),DurableTask.sln))\tools\DurableTask.props" />
  <PropertyGroup>
    <TargetFrameworks>netstandard2.0;net462</TargetFrameworks>
    <AllowUnsafeBlocks>true</AllowUnsafeBlocks>
    <!--NuGet licenseUrl and PackageIconUrl/iconUrl deprecation. -->
    <NoWarn>NU5125;NU5048</NoWarn>
  </PropertyGroup>
  
  <!-- General Package Info -->
  <PropertyGroup>
    <PackageId>Microsoft.Azure.DurableTask.Core</PackageId>
    <GeneratePackageOnBuild>true</GeneratePackageOnBuild>
  </PropertyGroup>

  <!-- Version Info -->
  <PropertyGroup>
    <MajorVersion>2</MajorVersion>
<<<<<<< HEAD
    <MinorVersion>16</MinorVersion>
=======
    <MinorVersion>14</MinorVersion>
>>>>>>> 72af2e4f
    <PatchVersion>0</PatchVersion>

    <VersionPrefix>$(MajorVersion).$(MinorVersion).$(PatchVersion)</VersionPrefix>
    <FileVersion>$(VersionPrefix).0</FileVersion>
    <!-- FileVersionRevision is expected to be set by the CI. This is useful for distinguishing between multiple builds of the same version. -->
    <FileVersion Condition="'$(FileVersionRevision)' != ''">$(VersionPrefix).$(FileVersionRevision)</FileVersion>
    <!-- The assembly version is only the major/minor pair, making it easier to do in-place upgrades -->
    <AssemblyVersion>$(MajorVersion).$(MinorVersion).0.0</AssemblyVersion>
    <!-- This version is used as the nuget package version -->
    <Version>$(VersionPrefix)-preview.2</Version>
  </PropertyGroup>

  <ItemGroup Condition="'$(TargetFramework)' == 'net462'">
    <PackageReference Include="Microsoft.Extensions.Logging.Abstractions" Version="1.1.1" />
    <PackageReference Include="Newtonsoft.Json" Version="7.0.1" />
  </ItemGroup>

  <ItemGroup Condition="'$(TargetFramework)' == 'netstandard2.0'">
    <PackageReference Include="Microsoft.Extensions.Logging.Abstractions" Version="2.2.0" />
    <PackageReference Include="Newtonsoft.Json" Version="13.0.1" />
  </ItemGroup>

  <ItemGroup>
    <PackageReference Include="System.Diagnostics.DiagnosticSource" Version="5.0.1" />
    <PackageReference Include="System.Reactive.Core" Version="4.4.1" />
    <PackageReference Include="System.Reactive.Compatibility" Version="4.4.1" />
    <PackageReference Include="Castle.Core" Version="5.0.0" />
  </ItemGroup>

  <ItemGroup Condition="'$(Configuration)'=='Release'">
    <Content Include="..\..\_manifest\**">
      <Pack>true</Pack>
      <PackagePath>content/SBOM</PackagePath>
    </Content>
  </ItemGroup>
  
</Project><|MERGE_RESOLUTION|>--- conflicted
+++ resolved
@@ -17,11 +17,7 @@
   <!-- Version Info -->
   <PropertyGroup>
     <MajorVersion>2</MajorVersion>
-<<<<<<< HEAD
     <MinorVersion>16</MinorVersion>
-=======
-    <MinorVersion>14</MinorVersion>
->>>>>>> 72af2e4f
     <PatchVersion>0</PatchVersion>
 
     <VersionPrefix>$(MajorVersion).$(MinorVersion).$(PatchVersion)</VersionPrefix>
