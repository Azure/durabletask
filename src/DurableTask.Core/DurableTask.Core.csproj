--- conflicted
+++ resolved
@@ -17,13 +17,8 @@
   <!-- Version Info -->
   <PropertyGroup>
     <MajorVersion>3</MajorVersion>
-<<<<<<< HEAD
-    <MinorVersion>1</MinorVersion>
+    <MinorVersion>2</MinorVersion>
     <PatchVersion>1</PatchVersion>
-=======
-    <MinorVersion>2</MinorVersion>
-    <PatchVersion>0</PatchVersion>
->>>>>>> 315a1de8
     <VersionPrefix>$(MajorVersion).$(MinorVersion).$(PatchVersion)</VersionPrefix>
     <FileVersion>$(VersionPrefix).0</FileVersion>
     <!-- FileVersionRevision is expected to be set by the CI. This is useful for distinguishing between multiple builds of the same version. -->
