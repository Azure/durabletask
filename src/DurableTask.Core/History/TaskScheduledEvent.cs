﻿//  ----------------------------------------------------------------------------------
//  Copyright Microsoft Corporation
//  Licensed under the Apache License, Version 2.0 (the "License");
//  you may not use this file except in compliance with the License.
//  You may obtain a copy of the License at
//  http://www.apache.org/licenses/LICENSE-2.0
//  Unless required by applicable law or agreed to in writing, software
//  distributed under the License is distributed on an "AS IS" BASIS,
//  WITHOUT WARRANTIES OR CONDITIONS OF ANY KIND, either express or implied.
//  See the License for the specific language governing permissions and
//  limitations under the License.
//  ----------------------------------------------------------------------------------
#nullable enable
namespace DurableTask.Core.History
{
<<<<<<< HEAD
    using System.Diagnostics;
=======
    using System;
>>>>>>> 619cdbfc
    using System.Runtime.Serialization;
    using DurableTask.Core.Tracing;

    /// <summary>
    /// A history event for a new task scheduled
    /// </summary>
    [DataContract]
    public class TaskScheduledEvent : HistoryEvent
    {
        // Private ctor for JSON deserialization (required by some storage providers and out-of-proc executors)
        TaskScheduledEvent()
            : base(-1)
        {
        }

        /// <summary>
        /// Creates a new <see cref="TaskScheduledEvent"/> with the supplied event ID.
        /// </summary>
        /// <param name="eventId">The ID of the history event.</param>
        /// <param name="name">The name of the scheduled task activity.</param>
        /// <param name="version">The version of the scheduled task activity.</param>
        /// <param name="input">The input of the activity task.</param>
        public TaskScheduledEvent(
            int eventId,
            string name,
            string? version = null,
            string? input = null)
            : base(eventId)
        {
            this.Name = name;
            this.Version = version;
            this.Input = input;
        }

        /// <summary>
        /// Creates a new TaskScheduledEvent with the supplied event id
        /// </summary>
        /// <param name="eventId">The event id of the history event</param>
        public TaskScheduledEvent(int eventId)
            : base(eventId)
        {
        }

        /// <summary>
        /// Gets the event type
        /// </summary>
        public override EventType EventType => EventType.TaskScheduled;

        /// <summary>
        /// Gets or sets the orchestration Name
        /// </summary>
        [DataMember]
        public string? Name { get; set; }

        /// <summary>
        /// Gets or sets the orchestration Version
        /// </summary>
        [DataMember]
        public string? Version { get; set; }

        /// <summary>
        /// Gets or sets the task's serialized input
        /// </summary>
        [DataMember]
<<<<<<< HEAD
        public string Input { get; set; }

        /// <summary>
        /// The W3C trace context associated with this event.
        /// </summary>
        [DataMember]
        public DistributedTraceContext ParentTraceContext { get; set; }

        /// <summary>
        /// Gets the W3C distributed trace parent context from this event, if any.
        /// </summary>
        public bool TryGetParentTraceContext(out ActivityContext parentTraceContext)
        {
            if (this.ParentTraceContext?.TraceParent == null)
            {
                parentTraceContext = default;
                return false;
            }

            return ActivityContext.TryParse(
                this.ParentTraceContext.TraceParent,
                this.ParentTraceContext.TraceState,
                out parentTraceContext);
        }

        // Used for new orchestration and sub-orchestration
        internal void SetParentTraceContext(Activity traceActivity)
        {
            if (traceActivity != null)
            {
                this.ParentTraceContext = new DistributedTraceContext(
                    traceActivity.Id,
                    traceActivity.TraceStateString);
            }
        }
=======
        public string? Input { get; set; }
>>>>>>> 619cdbfc
    }
}<|MERGE_RESOLUTION|>--- conflicted
+++ resolved
@@ -13,11 +13,8 @@
 #nullable enable
 namespace DurableTask.Core.History
 {
-<<<<<<< HEAD
+    using System;
     using System.Diagnostics;
-=======
-    using System;
->>>>>>> 619cdbfc
     using System.Runtime.Serialization;
     using DurableTask.Core.Tracing;
 
@@ -82,14 +79,13 @@
         /// Gets or sets the task's serialized input
         /// </summary>
         [DataMember]
-<<<<<<< HEAD
-        public string Input { get; set; }
+        public string? Input { get; set; }
 
         /// <summary>
         /// The W3C trace context associated with this event.
         /// </summary>
         [DataMember]
-        public DistributedTraceContext ParentTraceContext { get; set; }
+        public DistributedTraceContext? ParentTraceContext { get; set; }
 
         /// <summary>
         /// Gets the W3C distributed trace parent context from this event, if any.
@@ -109,17 +105,14 @@
         }
 
         // Used for new orchestration and sub-orchestration
-        internal void SetParentTraceContext(Activity traceActivity)
+        internal void SetParentTraceContext(Activity? traceActivity)
         {
-            if (traceActivity != null)
+            if (traceActivity != null && traceActivity.Id != null)
             {
                 this.ParentTraceContext = new DistributedTraceContext(
                     traceActivity.Id,
                     traceActivity.TraceStateString);
             }
         }
-=======
-        public string? Input { get; set; }
->>>>>>> 619cdbfc
     }
 }