﻿<Project Sdk="Microsoft.NET.Sdk">

  <Import Project="$([MSBuild]::GetDirectoryNameOfFileAbove($(MSBuildThisFileDirectory),DurableTask.sln))\tools\DurableTask.props" />
  <PropertyGroup>
    <TargetFrameworks>netstandard2.0;net462</TargetFrameworks>
    <PackageId>Microsoft.Azure.DurableTask.ServiceBus</PackageId>
  </PropertyGroup>

    <!-- Version Info -->
  <PropertyGroup>
    <MajorVersion>2</MajorVersion>
    <MinorVersion>7</MinorVersion>
    <PatchVersion>0</PatchVersion>

    <VersionPrefix>$(MajorVersion).$(MinorVersion).$(PatchVersion)</VersionPrefix>
    <FileVersion>$(VersionPrefix).0</FileVersion>
    <!-- FileVersionRevision is expected to be set by the CI. This is useful for distinguishing between multiple builds of the same version. -->
    <FileVersion Condition="'$(FileVersionRevision)' != ''">$(VersionPrefix).$(FileVersionRevision)</FileVersion>
    <!-- The assembly version is only the major/minor pair, making it easier to do in-place upgrades -->
    <AssemblyVersion>$(MajorVersion).$(MinorVersion).0.0</AssemblyVersion>
    <!-- This version is used as the nuget package version -->
    <Version>$(VersionPrefix)</Version>
  </PropertyGroup>

  <ItemGroup Condition="'$(TargetFramework)' == 'net462'">
    <PackageReference Include="ImpromptuInterface" version="6.2.2" />
    <PackageReference Include="Microsoft.Azure.KeyVault.Core" version="1.0.0" />
    <PackageReference Include="Microsoft.Data.Edm" version="5.8.5" />
    <PackageReference Include="Microsoft.Data.OData" version="5.8.5" />
    <PackageReference Include="Microsoft.Data.Services.Client" version="5.8.5" />
    <PackageReference Include="Microsoft.WindowsAzure.ConfigurationManager" version="3.2.1" />
    <PackageReference Include="Newtonsoft.Json" version="7.0.1" />
    <PackageReference Include="System.Spatial" version="5.8.5" />
    <PackageReference Include="WindowsAzure.ServiceBus" version="4.1.3" />
    <PackageReference Include="WindowsAzure.Storage" version="7.0.0" />
    <Reference Include="System.Transactions" />
  </ItemGroup>

  <ItemGroup Condition="'$(TargetFramework)' == 'netstandard2.0'">
<<<<<<< HEAD
    <PackageReference Include="Microsoft.Azure.ServiceBus" Version="4.1.3" />
=======
    <PackageReference Include="Microsoft.Azure.ServiceBus" Version="4.2.1" />
>>>>>>> 443b6da9
    <PackageReference Include="WindowsAzure.Storage" Version="9.3.3" />
  </ItemGroup>

  <ItemGroup>
<<<<<<< HEAD
    <PackageReference Include="Microsoft.Azure.DurableTask.Core" Version="2.11.1" />
    <PackageReference Include="Microsoft.CSharp" Version="4.7.0" />
=======
    <PackageReference Include="Microsoft.CSharp" Version="4.7.0" />
  </ItemGroup>

  <ItemGroup>
    <ProjectReference Include="..\DurableTask.Core\DurableTask.Core.csproj" />
>>>>>>> 443b6da9
  </ItemGroup>

  <ItemGroup Condition="'$(Configuration)'=='Release'">
    <Content Include="..\..\_manifest\**">
     <Pack>true</Pack>
     <PackagePath>content/SBOM</PackagePath>
    </Content>
  </ItemGroup>

</Project><|MERGE_RESOLUTION|>--- conflicted
+++ resolved
@@ -37,25 +37,16 @@
   </ItemGroup>
 
   <ItemGroup Condition="'$(TargetFramework)' == 'netstandard2.0'">
-<<<<<<< HEAD
-    <PackageReference Include="Microsoft.Azure.ServiceBus" Version="4.1.3" />
-=======
     <PackageReference Include="Microsoft.Azure.ServiceBus" Version="4.2.1" />
->>>>>>> 443b6da9
     <PackageReference Include="WindowsAzure.Storage" Version="9.3.3" />
   </ItemGroup>
 
   <ItemGroup>
-<<<<<<< HEAD
-    <PackageReference Include="Microsoft.Azure.DurableTask.Core" Version="2.11.1" />
-    <PackageReference Include="Microsoft.CSharp" Version="4.7.0" />
-=======
     <PackageReference Include="Microsoft.CSharp" Version="4.7.0" />
   </ItemGroup>
 
   <ItemGroup>
     <ProjectReference Include="..\DurableTask.Core\DurableTask.Core.csproj" />
->>>>>>> 443b6da9
   </ItemGroup>
 
   <ItemGroup Condition="'$(Configuration)'=='Release'">
