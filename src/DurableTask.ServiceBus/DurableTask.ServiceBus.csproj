--- conflicted
+++ resolved
@@ -6,7 +6,6 @@
     <PackageId>Microsoft.Azure.DurableTask.ServiceBus</PackageId>
   </PropertyGroup>
 
-<<<<<<< HEAD
   <!-- Version Info -->
   <PropertyGroup>
     <MajorVersion>3</MajorVersion>
@@ -22,42 +21,6 @@
     <!-- This version is used as the nuget package version -->
     <Version>$(VersionPrefix)</Version>
   </PropertyGroup>
-=======
-    <!-- Version Info -->
-  <PropertyGroup>
-    <MajorVersion>2</MajorVersion>
-    <MinorVersion>7</MinorVersion>
-    <PatchVersion>0</PatchVersion>
-
-    <VersionPrefix>$(MajorVersion).$(MinorVersion).$(PatchVersion)</VersionPrefix>
-    <FileVersion>$(VersionPrefix).0</FileVersion>
-    <!-- FileVersionRevision is expected to be set by the CI. This is useful for distinguishing between multiple builds of the same version. -->
-    <FileVersion Condition="'$(FileVersionRevision)' != ''">$(VersionPrefix).$(FileVersionRevision)</FileVersion>
-    <!-- The assembly version is only the major/minor pair, making it easier to do in-place upgrades -->
-    <AssemblyVersion>$(MajorVersion).$(MinorVersion).0.0</AssemblyVersion>
-    <!-- This version is used as the nuget package version -->
-    <Version>$(VersionPrefix)</Version>
-  </PropertyGroup>
-
-  <ItemGroup Condition="'$(TargetFramework)' == 'net462'">
-    <PackageReference Include="ImpromptuInterface" version="6.2.2" />
-    <PackageReference Include="Microsoft.Azure.KeyVault.Core" version="1.0.0" />
-    <PackageReference Include="Microsoft.Data.Edm" version="5.8.5" />
-    <PackageReference Include="Microsoft.Data.OData" version="5.8.5" />
-    <PackageReference Include="Microsoft.Data.Services.Client" version="5.8.5" />
-    <PackageReference Include="Microsoft.WindowsAzure.ConfigurationManager" version="3.2.1" />
-    <PackageReference Include="Newtonsoft.Json" version="7.0.1" />
-    <PackageReference Include="System.Spatial" version="5.8.5" />
-    <PackageReference Include="WindowsAzure.ServiceBus" version="4.1.3" />
-    <PackageReference Include="WindowsAzure.Storage" version="7.0.0" />
-    <Reference Include="System.Transactions" />
-  </ItemGroup>
-
-  <ItemGroup Condition="'$(TargetFramework)' == 'netstandard2.0'">
-    <PackageReference Include="Microsoft.Azure.ServiceBus" Version="4.2.1" />
-    <PackageReference Include="WindowsAzure.Storage" Version="9.3.3" />
-  </ItemGroup>
->>>>>>> ef7181f9
 
   <ItemGroup>
     <PackageReference Include="Microsoft.Azure.KeyVault.Core" version="3.0.5" />
