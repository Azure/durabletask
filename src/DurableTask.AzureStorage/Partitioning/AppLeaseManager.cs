﻿//  ----------------------------------------------------------------------------------
//  Copyright Microsoft Corporation
//  Licensed under the Apache License, Version 2.0 (the "License");
//  you may not use this file except in compliance with the License.
//  You may obtain a copy of the License at
//  http://www.apache.org/licenses/LICENSE-2.0
//  Unless required by applicable law or agreed to in writing, software
//  distributed under the License is distributed on an "AS IS" BASIS,
//  WITHOUT WARRANTIES OR CONDITIONS OF ANY KIND, either express or implied.
//  See the License for the specific language governing permissions and
//  limitations under the License.
//  ----------------------------------------------------------------------------------

namespace DurableTask.AzureStorage.Partitioning
{
    using System;
    using System.Text;
    using System.Threading;
    using System.Threading.Tasks;
    using System.Security.Cryptography;
    using DurableTask.AzureStorage.Monitoring;
    using Microsoft.WindowsAzure.Storage;
    using Microsoft.WindowsAzure.Storage.Blob;
    using System.Runtime.ExceptionServices;

    sealed class AppLeaseManager
    {
        private readonly string accountName;
        private readonly string taskHub;
        private readonly string workerName;
        private readonly CloudBlobClient storageClient;
        private readonly string appLeaseContainerName;
        private readonly string appName;
        private readonly AppLeaseOptions options;
        private readonly AzureStorageOrchestrationServiceStats stats;
        readonly AzureStorageOrchestrationServiceSettings settings;

        private readonly CloudBlobContainer appLeaseContainer;
        private readonly string appLeaseId;

        private bool isLeaseOwner;
        private int isStarted;
        private bool shutdownComplete;
        private Task renewTask;
        private CancellationTokenSource leaseRenewerCancellationTokenSource;

        public AppLeaseManager(
            AzureStorageOrchestrationServiceSettings settings,
            string accountName, 
            CloudBlobClient storageClient, 
            string appLeaseContainerName, 
            AppLeaseOptions options, 
            AzureStorageOrchestrationServiceStats stats)
        {
            this.settings = settings;
            this.accountName = accountName;
            this.taskHub = settings.TaskHubName;
            this.workerName = settings.WorkerId;
            this.storageClient = storageClient;
            this.appLeaseContainerName = appLeaseContainerName;
            this.appName = settings.AppName;
            this.options = options;
            this.stats = stats ?? new AzureStorageOrchestrationServiceStats();

            this.isLeaseOwner = false;

            this.appLeaseContainer = this.storageClient.GetContainerReference(this.appLeaseContainerName);

            using (MD5 md5 = MD5.Create())
            {
                byte[] hash = md5.ComputeHash(Encoding.Default.GetBytes(this.appName));
               this.appLeaseId = new Guid(hash).ToString();
            }
        }

        public async Task<bool> CreateContainerIfNotExistsAsync()
        {
            bool result = await appLeaseContainer.CreateIfNotExistsAsync();
            return result;
        }

        public async Task StartAsync()
        {
            if (Interlocked.CompareExchange(ref this.isStarted, 1, 0) != 0)
            {
                throw new InvalidOperationException("AppLeaseManager has already started");
            }

            this.shutdownComplete = false;
            this.leaseRenewerCancellationTokenSource = new CancellationTokenSource();

            this.renewTask = await Task.Factory.StartNew(() => this.LeaseRenewer());
        }

        public async Task StopAsync()
        {
            if (Interlocked.CompareExchange(ref this.isStarted, 0, 1) != 1)
            {
                //idempotent
                return;
            }

            await this.ReleaseLeaseAsync();
            this.shutdownComplete = true;

            if (this.renewTask != null)
            {
                this.leaseRenewerCancellationTokenSource.Cancel();
                await this.renewTask;
            }

            this.leaseRenewerCancellationTokenSource?.Dispose();
            this.leaseRenewerCancellationTokenSource = null;
        }

        public async Task<bool> TryAquireAppLeaseAsync()
        {
            bool leaseAcquired;

            try
            {
                this.settings.Logger.LeaseAcquisitionStarted(
                    this.accountName,
                    this.taskHub,
                    this.workerName,
                    this.appLeaseContainerName);

                await appLeaseContainer.AcquireLeaseAsync(this.options.LeaseInterval, this.appLeaseId);
                leaseAcquired = true;
                this.isLeaseOwner = true;

                this.settings.Logger.LeaseAcquisitionSucceeded(
                    this.accountName,
                    this.taskHub,
                    this.workerName,
                    this.appLeaseContainerName);
            }
            catch (StorageException e)
            {
                leaseAcquired = false;

                this.settings.Logger.LeaseAcquisitionFailed(
                    this.accountName,
                    this.taskHub,
                    this.workerName,
                    this.appLeaseContainerName);

                this.settings.Logger.PartitionManagerWarning(
                    this.accountName,
                    this.taskHub,
                    this.workerName,
                    this.appLeaseContainerName,
                    $"Failed to acquire app lease with appLeaseId {this.appLeaseId}. Another app likely has the lease on this container. Exception: {e.Message}");
            }
            finally
            {
                this.stats.StorageRequests.Increment();
            }

            return leaseAcquired;
        }

        async Task LeaseRenewer()
        {
            this.settings.Logger.PartitionManagerInfo(
                this.accountName,
                this.taskHub,
                this.workerName,
                this.appLeaseContainerName,
                $"Starting background renewal of app lease with interval: {this.options.RenewInterval}.");

            while (this.isStarted == 1 || !shutdownComplete)
            {
                try
                {
                    bool renewSucceeded = await RenewLeaseAsync();

                    if (!renewSucceeded)
                    {
                        break;
                    }

                    await Task.Delay(this.options.RenewInterval, this.leaseRenewerCancellationTokenSource.Token);
                }
                catch (OperationCanceledException)
                {
                    this.settings.Logger.PartitionManagerInfo(
                        this.accountName,
                        this.taskHub,
                        this.workerName,
                        this.appLeaseContainerName,
                        "Background renewal task was canceled.");
                }
                catch (Exception ex)
                {
                    this.settings.Logger.PartitionManagerError(
                        this.accountName, 
                        this.taskHub, 
                        this.workerName,
                        this.appLeaseContainerName, 
                        $"App lease renewer task failed. AppLeaseId: {this.appLeaseId} Exception: {ex}");
                }
            }

            this.settings.Logger.PartitionManagerInfo(
                this.accountName,
                this.taskHub,
                this.workerName,
                this.appLeaseContainerName,
                "Background app lease renewer task completed.");
        }

        async Task<bool> RenewLeaseAsync()
        {
            bool renewed;
            string errorMessage = string.Empty;

            try
            {
                this.settings.Logger.StartingLeaseRenewal(
                    this.accountName,
                    this.taskHub,
                    this.workerName,
                    this.appLeaseContainerName,
                    this.appLeaseId);

                AccessCondition accessCondition = new AccessCondition() { LeaseId = appLeaseId };
                await appLeaseContainer.RenewLeaseAsync(accessCondition);

                renewed = true;
            }
            catch (Exception ex)
            {
                errorMessage = ex.Message;

                if (ex is LeaseLostException ||
                    ex is ArgumentException)
                {
                    renewed = false;
                    this.isLeaseOwner = false;

                    this.settings.Logger.LeaseRenewalFailed(
                        this.accountName,
                        this.taskHub,
                        this.workerName,
                        this.appLeaseContainerName,
                        this.appLeaseId,
                        ex.Message);

                    this.settings.Logger.PartitionManagerError(
                        this.accountName,
                        this.taskHub,
                        this.workerName,
                        this.appLeaseContainerName,
                        $"AppLeaseManager failed to renew lease. AppLeaseId: {this.appLeaseId} Exception: {ex}");
                }
                else
                {
                    // Eat any exceptions during renew and keep going.
                    // Consider the lease as renewed.  Maybe lease store outage is causing the lease to not get renewed.
                    renewed = true;
                }
            }
            finally
            {
                this.stats.StorageRequests.Increment();
            }

            this.settings.Logger.LeaseRenewalResult(
                this.accountName,
                this.taskHub,
                this.workerName,
                this.appLeaseContainerName,
                renewed,
                this.appLeaseId,
                errorMessage);

            return renewed;
        }

        private async Task ReleaseLeaseAsync()
        {
            try
            {
                AccessCondition accessCondition = new AccessCondition() { LeaseId = this.appLeaseId };
                await this.appLeaseContainer.ReleaseLeaseAsync(accessCondition);

                this.isLeaseOwner = false;

                this.settings.Logger.LeaseRemoved(
                    this.accountName,
                    this.taskHub,
                    this.workerName,
                    this.appLeaseContainerName,
                    this.appLeaseId);
            }
            catch (Exception)
            {
                this.settings.Logger.LeaseRemovalFailed(
                    this.accountName, 
                    this.taskHub, 
                    this.workerName,
                    this.appLeaseContainerName, 
                    this.appLeaseId);
            }
        }

        public async Task DeleteContainerAsync()
        {
            try
            {
                if (this.isLeaseOwner)
                {
                    AccessCondition accessCondition = new AccessCondition() { LeaseId = appLeaseId };
                    await this.appLeaseContainer.DeleteIfExistsAsync(accessCondition, null, null);
                }
                else
                {
                    await this.appLeaseContainer.DeleteIfExistsAsync();
                }
            }
            catch (StorageException)
            { 
<<<<<<< HEAD
=======
                // If we cannot delete the existing app lease due to another app having a lease, just ignore it.
>>>>>>> 05dad0eb
            }
            finally
            {
                this.stats.StorageRequests.Increment();
            }
        }
    }
}<|MERGE_RESOLUTION|>--- conflicted
+++ resolved
@@ -320,11 +320,8 @@
                 }
             }
             catch (StorageException)
-            { 
-<<<<<<< HEAD
-=======
+            {
                 // If we cannot delete the existing app lease due to another app having a lease, just ignore it.
->>>>>>> 05dad0eb
             }
             finally
             {
