﻿<Project Sdk="Microsoft.NET.Sdk">

  <Import Project="$([MSBuild]::GetDirectoryNameOfFileAbove($(MSBuildThisFileDirectory),DurableTask.sln))\tools\DurableTask.props" />
  <PropertyGroup>
    <TargetFrameworks>netstandard2.0;net462</TargetFrameworks>
    <GeneratePackageOnBuild>true</GeneratePackageOnBuild>
    <IncludeSymbols>true</IncludeSymbols>
    <Description>Azure Storage provider extension for the Durable Task Framework.</Description>
    <PackageTags>Azure Task Durable Orchestration Workflow Activity Reliable AzureStorage</PackageTags>
    <PackageId>Microsoft.Azure.DurableTask.AzureStorage</PackageId>
    <PublishRepositoryUrl>true</PublishRepositoryUrl> 
    <EmbedUntrackedSources>true</EmbedUntrackedSources> 
    <DebugSymbols>true</DebugSymbols> 
    <DebugType>embedded</DebugType> 
    <IncludeSymbols>false</IncludeSymbols> 
    <!--NuGet licenseUrl and PackageIconUrl/iconUrl deprecation. -->
    <NoWarn>NU5125;NU5048;CS7035</NoWarn> <!-- TODO: addition of CS7035 (version format doesn't follow convention) is a temporary workaround during 1ES migration -->
  </PropertyGroup>

  <!-- Version Info -->
  <PropertyGroup>
    <MajorVersion>1</MajorVersion>
    <MinorVersion>17</MinorVersion>
<<<<<<< HEAD
    <PatchVersion>2</PatchVersion>
=======
    <PatchVersion>3</PatchVersion>
>>>>>>> d21a4822
    <VersionPrefix>$(MajorVersion).$(MinorVersion).$(PatchVersion)</VersionPrefix>
    <VersionSuffix>poisonmessagehandler.1</VersionSuffix>
    <FileVersion>$(VersionPrefix).0</FileVersion>
    <!-- FileVersionRevision is expected to be set by the CI. This is useful for distinguishing between multiple builds of the same version. -->
    <FileVersion Condition="'$(FileVersionRevision)' != ''">$(VersionPrefix).$(FileVersionRevision)</FileVersion>
    <!-- The assembly version is only the major/minor pair, making it easier to do in-place upgrades -->
    <AssemblyVersion>$(MajorVersion).$(MinorVersion).0.0</AssemblyVersion>
  </PropertyGroup>

   <!-- This version is used as the nuget package version -->
  <PropertyGroup Condition="$(VersionSuffix) == ''">
    <Version>$(VersionPrefix)</Version>
  </PropertyGroup>
  <PropertyGroup Condition="$(VersionSuffix) != ''">
    <Version>$(VersionPrefix)-$(VersionSuffix)</Version>
  </PropertyGroup>

  <ItemGroup Condition="'$(TargetFramework)' == 'net462'">
    <PackageReference Include="Microsoft.Extensions.Logging.Abstractions" Version="1.1.1" />
    <PackageReference Include="WindowsAzure.Storage" version="7.2.1" />
  </ItemGroup>

  <ItemGroup Condition="'$(TargetFramework)' == 'netstandard2.0'">
    <PackageReference Include="Microsoft.Extensions.Logging.Abstractions" Version="2.2.0" />
    <!--Change the Storage SDK version with extreme caution, otherwise may break Durable Functions usage with Azure Storage Extension. -->
    <PackageReference Include="WindowsAzure.Storage" version="9.3.1" />
  </ItemGroup>

  <ItemGroup>
    <PackageReference Include="Azure.Data.Tables" Version="12.8.0" />
  </ItemGroup>

  <ItemGroup>
    <ProjectReference Include="..\DurableTask.Core\DurableTask.Core.csproj" />
  </ItemGroup>

  <ItemGroup Condition="'$(Configuration)'=='Release'">
    <Content Include="..\..\_manifest\**">
      <Pack>true</Pack>
      <PackagePath>content/SBOM</PackagePath>
    </Content>
  </ItemGroup>
</Project><|MERGE_RESOLUTION|>--- conflicted
+++ resolved
@@ -21,11 +21,7 @@
   <PropertyGroup>
     <MajorVersion>1</MajorVersion>
     <MinorVersion>17</MinorVersion>
-<<<<<<< HEAD
-    <PatchVersion>2</PatchVersion>
-=======
     <PatchVersion>3</PatchVersion>
->>>>>>> d21a4822
     <VersionPrefix>$(MajorVersion).$(MinorVersion).$(PatchVersion)</VersionPrefix>
     <VersionSuffix>poisonmessagehandler.1</VersionSuffix>
     <FileVersion>$(VersionPrefix).0</FileVersion>
