--- conflicted
+++ resolved
@@ -20,13 +20,8 @@
   <!-- Version Info -->
   <PropertyGroup>
     <MajorVersion>1</MajorVersion>
-<<<<<<< HEAD
-    <MinorVersion>13</MinorVersion>
-    <PatchVersion>7</PatchVersion>
-=======
     <MinorVersion>14</MinorVersion>
     <PatchVersion>0</PatchVersion>
->>>>>>> 1bb5c8f9
 
     <VersionPrefix>$(MajorVersion).$(MinorVersion).$(PatchVersion)</VersionPrefix>
     <FileVersion>$(VersionPrefix).0</FileVersion>
