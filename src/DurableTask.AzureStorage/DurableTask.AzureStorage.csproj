--- conflicted
+++ resolved
@@ -19,13 +19,8 @@
 
   <!-- Version Info -->
   <PropertyGroup>
-<<<<<<< HEAD
-    <MajorVersion>1</MajorVersion>
-    <MinorVersion>17</MinorVersion>
-=======
     <MajorVersion>2</MajorVersion>
     <MinorVersion>0</MinorVersion>
->>>>>>> 72af2e4f
     <PatchVersion>0</PatchVersion>
 
     <VersionPrefix>$(MajorVersion).$(MinorVersion).$(PatchVersion)</VersionPrefix>
@@ -36,11 +31,7 @@
     <!-- The assembly version is only the major/minor pair, making it easier to do in-place upgrades -->
     <AssemblyVersion>$(MajorVersion).$(MinorVersion).0.0</AssemblyVersion>
     <!-- This version is used as the nuget package version -->
-<<<<<<< HEAD
-    <Version>$(VersionPrefix)-preview.2</Version>
-=======
     <Version>$(VersionPrefix)-$(VersionSuffix)</Version>
->>>>>>> 72af2e4f
   </PropertyGroup>
 
   <ItemGroup>
