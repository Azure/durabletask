﻿<Project Sdk="Microsoft.NET.Sdk">

  <Import Project="$([MSBuild]::GetDirectoryNameOfFileAbove($(MSBuildThisFileDirectory),DurableTask.sln))\tools\DurableTask.props" />
  <PropertyGroup>
    <TargetFrameworks>netstandard2.0;net462</TargetFrameworks>
    <GeneratePackageOnBuild>true</GeneratePackageOnBuild>
    <IncludeSymbols>true</IncludeSymbols>
    <Description>Azure Storage provider extension for the Durable Task Framework.</Description>
    <PackageTags>Azure Task Durable Orchestration Workflow Activity Reliable AzureStorage</PackageTags>
    <PackageId>Microsoft.Azure.DurableTask.AzureStorage</PackageId>
    <PublishRepositoryUrl>true</PublishRepositoryUrl> 
    <EmbedUntrackedSources>true</EmbedUntrackedSources> 
    <DebugSymbols>true</DebugSymbols> 
    <DebugType>embedded</DebugType> 
    <IncludeSymbols>false</IncludeSymbols> 
    <!--NuGet licenseUrl and PackageIconUrl/iconUrl deprecation. -->
    <NoWarn>NU5125;NU5048</NoWarn>
  </PropertyGroup>

  <!-- Version Info -->
  <PropertyGroup>
    <MajorVersion>1</MajorVersion>
    <MinorVersion>13</MinorVersion>
    <PatchVersion>0</PatchVersion>
    
    <Version>$(MajorVersion).$(MinorVersion).$(PatchVersion)</Version>
    <FileVersion>$(Version).0</FileVersion>
    <!-- FileVersionRevision is expected to be set by the CI. This is useful for distinguishing between multiple builds of the same version. -->
    <FileVersion Condition="'$(FileVersionRevision)' != ''">$(Version).$(FileVersionRevision)</FileVersion>
    <!-- The assembly version is only the major/minor pair, making it easier to do in-place upgrades -->
    <AssemblyVersion>$(MajorVersion).$(MinorVersion).0.0</AssemblyVersion>
  </PropertyGroup>
<<<<<<< HEAD
  
  <ItemGroup>
    <PackageReference Include="Azure.Core" Version="1.24.0" />
    <PackageReference Include="Azure.Data.Tables" Version="12.6.0" />
    <PackageReference Include="Azure.Storage.Blobs" Version="12.12.0" />
    <PackageReference Include="Azure.Storage.Queues" Version="12.10.0" />
    <PackageReference Include="Microsoft.Bcl.AsyncInterfaces" Version="6.0.0" />
    <PackageReference Include="System.Linq.Async" Version="6.0.1" />
  </ItemGroup>
=======
>>>>>>> b86e67a0

  <ItemGroup Condition="'$(TargetFramework)' == 'net462'">
    <PackageReference Include="Microsoft.Extensions.Logging.Abstractions" Version="1.1.1" />
    <PackageReference Include="Newtonsoft.Json" Version="7.0.1" />
  </ItemGroup>

  <ItemGroup Condition="'$(TargetFramework)' == 'netstandard2.0'">
    <PackageReference Include="Microsoft.Extensions.Logging.Abstractions" Version="2.2.0" />
    <PackageReference Include="Newtonsoft.Json" Version="11.0.2" />
    <!--Change the Storage SDK version with extreme caution, otherwise may break Durable Functions usage with Azure Storage Extension. -->
  </ItemGroup>

  <ItemGroup>
    <ProjectReference Include="..\DurableTask.Core\DurableTask.Core.csproj" />
  </ItemGroup>

  <ItemGroup Condition="'$(Configuration)'=='Release'">
    <Content Include="..\..\_manifest\**">
      <Pack>true</Pack>
      <PackagePath>content/SBOM</PackagePath>
    </Content>
  </ItemGroup>
</Project><|MERGE_RESOLUTION|>--- conflicted
+++ resolved
@@ -30,8 +30,7 @@
     <!-- The assembly version is only the major/minor pair, making it easier to do in-place upgrades -->
     <AssemblyVersion>$(MajorVersion).$(MinorVersion).0.0</AssemblyVersion>
   </PropertyGroup>
-<<<<<<< HEAD
-  
+
   <ItemGroup>
     <PackageReference Include="Azure.Core" Version="1.24.0" />
     <PackageReference Include="Azure.Data.Tables" Version="12.6.0" />
@@ -40,8 +39,6 @@
     <PackageReference Include="Microsoft.Bcl.AsyncInterfaces" Version="6.0.0" />
     <PackageReference Include="System.Linq.Async" Version="6.0.1" />
   </ItemGroup>
-=======
->>>>>>> b86e67a0
 
   <ItemGroup Condition="'$(TargetFramework)' == 'net462'">
     <PackageReference Include="Microsoft.Extensions.Logging.Abstractions" Version="1.1.1" />
@@ -51,7 +48,6 @@
   <ItemGroup Condition="'$(TargetFramework)' == 'netstandard2.0'">
     <PackageReference Include="Microsoft.Extensions.Logging.Abstractions" Version="2.2.0" />
     <PackageReference Include="Newtonsoft.Json" Version="11.0.2" />
-    <!--Change the Storage SDK version with extreme caution, otherwise may break Durable Functions usage with Azure Storage Extension. -->
   </ItemGroup>
 
   <ItemGroup>
