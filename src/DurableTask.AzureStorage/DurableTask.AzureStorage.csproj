﻿<Project Sdk="Microsoft.NET.Sdk">

  <Import Project="$([MSBuild]::GetDirectoryNameOfFileAbove($(MSBuildThisFileDirectory),DurableTask.sln))\tools\DurableTask.props" />
  <PropertyGroup>
    <TargetFrameworks>netstandard2.0;net462</TargetFrameworks>
    <GeneratePackageOnBuild>true</GeneratePackageOnBuild>
    <IncludeSymbols>true</IncludeSymbols>
    <Description>Azure Storage provider extension for the Durable Task Framework.</Description>
    <PackageTags>Azure Task Durable Orchestration Workflow Activity Reliable AzureStorage</PackageTags>
    <PackageId>Microsoft.Azure.DurableTask.AzureStorage</PackageId>
    <PublishRepositoryUrl>true</PublishRepositoryUrl> 
    <EmbedUntrackedSources>true</EmbedUntrackedSources> 
    <DebugSymbols>true</DebugSymbols> 
    <DebugType>embedded</DebugType> 
    <IncludeSymbols>false</IncludeSymbols> 
    <!--NuGet licenseUrl and PackageIconUrl/iconUrl deprecation. -->
    <NoWarn>NU5125;NU5048</NoWarn>
  </PropertyGroup>

  <!-- Version Info -->
  <PropertyGroup>
    <MajorVersion>1</MajorVersion>
    <MinorVersion>13</MinorVersion>
<<<<<<< HEAD
    <PatchVersion>2</PatchVersion>
=======
    <PatchVersion>4</PatchVersion>
>>>>>>> f22f9d58

    <VersionPrefix>$(MajorVersion).$(MinorVersion).$(PatchVersion)</VersionPrefix>
    <FileVersion>$(VersionPrefix).0</FileVersion>
    <!-- FileVersionRevision is expected to be set by the CI. This is useful for distinguishing between multiple builds of the same version. -->
    <FileVersion Condition="'$(FileVersionRevision)' != ''">$(VersionPrefix).$(FileVersionRevision)</FileVersion>
    <!-- The assembly version is only the major/minor pair, making it easier to do in-place upgrades -->
    <AssemblyVersion>$(MajorVersion).$(MinorVersion).0.0</AssemblyVersion>
    <!-- This version is used as the nuget package version -->
    <Version>$(VersionPrefix)-preview1</Version>
  </PropertyGroup>

  <ItemGroup Condition="'$(TargetFramework)' == 'net462'">
    <PackageReference Include="Microsoft.Extensions.Logging.Abstractions" Version="1.1.1" />
    <PackageReference Include="Newtonsoft.Json" Version="7.0.1" />
    <PackageReference Include="WindowsAzure.Storage" version="7.2.1" />
  </ItemGroup>

  <ItemGroup Condition="'$(TargetFramework)' == 'netstandard2.0'">
    <PackageReference Include="Microsoft.Extensions.Logging.Abstractions" Version="2.2.0" />
    <PackageReference Include="Newtonsoft.Json" Version="11.0.2" />
    <!--Change the Storage SDK version with extreme caution, otherwise may break Durable Functions usage with Azure Storage Extension. -->
    <PackageReference Include="WindowsAzure.Storage" version="9.3.1" />
  </ItemGroup>

  <ItemGroup>
    <ProjectReference Include="..\DurableTask.Core\DurableTask.Core.csproj" />
  </ItemGroup>

  <ItemGroup Condition="'$(Configuration)'=='Release'">
    <Content Include="..\..\_manifest\**">
      <Pack>true</Pack>
      <PackagePath>content/SBOM</PackagePath>
    </Content>
  </ItemGroup>
</Project><|MERGE_RESOLUTION|>--- conflicted
+++ resolved
@@ -21,11 +21,7 @@
   <PropertyGroup>
     <MajorVersion>1</MajorVersion>
     <MinorVersion>13</MinorVersion>
-<<<<<<< HEAD
-    <PatchVersion>2</PatchVersion>
-=======
-    <PatchVersion>4</PatchVersion>
->>>>>>> f22f9d58
+    <PatchVersion>5</PatchVersion>
 
     <VersionPrefix>$(MajorVersion).$(MinorVersion).$(PatchVersion)</VersionPrefix>
     <FileVersion>$(VersionPrefix).0</FileVersion>
