﻿//  ----------------------------------------------------------------------------------
//  Copyright Microsoft Corporation
//  Licensed under the Apache License, Version 2.0 (the "License");
//  you may not use this file except in compliance with the License.
//  You may obtain a copy of the License at
//  http://www.apache.org/licenses/LICENSE-2.0
//  Unless required by applicable law or agreed to in writing, software
//  distributed under the License is distributed on an "AS IS" BASIS,
//  WITHOUT WARRANTIES OR CONDITIONS OF ANY KIND, either express or implied.
//  See the License for the specific language governing permissions and
//  limitations under the License.
//  ----------------------------------------------------------------------------------

namespace DurableTask.AzureStorage
{
    using System;
    using System.IO;
    using System.IO.Compression;
    using System.Linq;
    using System.Reflection;
#if !NETSTANDARD2_0
    using System.Runtime.Serialization;
#endif
    using System.Text;
    using System.Threading;
    using System.Threading.Tasks;
    using Azure;
    using Azure.Storage.Queues.Models;
    using DurableTask.AzureStorage.Storage;
    using Newtonsoft.Json;
#if NETSTANDARD2_0
    using Newtonsoft.Json.Serialization;
#endif

    /// <summary>
    /// The message manager for messages from MessageData, and DynamicTableEntities
    /// </summary>
    class MessageManager
    {
        // Use 45 KB, as the Storage SDK will base64 encode the message,
        // increasing the size by a factor of 4/3.
        const int MaxStorageQueuePayloadSizeInBytes = 45 * 1024; // 45KB
        const int DefaultBufferSize = 64 * 2014; // 64KB

        readonly AzureStorageOrchestrationServiceSettings settings;
        readonly AzureStorageClient azureStorageClient;
        readonly BlobContainer blobContainer;
        readonly JsonSerializerSettings taskMessageSerializerSettings;
        readonly JsonSerializer serializer;

        bool containerInitialized;

        public MessageManager(
            AzureStorageOrchestrationServiceSettings settings,
            AzureStorageClient azureStorageClient,
            string blobContainerName)
        {
            this.settings = settings;
            this.azureStorageClient = azureStorageClient;
            this.blobContainer = this.azureStorageClient.GetBlobContainerReference(blobContainerName);
            this.taskMessageSerializerSettings = new JsonSerializerSettings
            {
                TypeNameHandling = TypeNameHandling.Objects,
#if NETSTANDARD2_0
                SerializationBinder = new TypeNameSerializationBinder(settings.CustomMessageTypeBinder),
#else
                Binder = new TypeNameSerializationBinder(settings.CustomMessageTypeBinder),
#endif
            };
            this.serializer = JsonSerializer.Create(taskMessageSerializerSettings);

            if (this.settings.UseDataContractSerialization)
            {
                this.taskMessageSerializerSettings.Converters.Add(new DataContractJsonConverter());
            }
        }

        public async Task<bool> EnsureContainerAsync(CancellationToken cancellationToken = default)
        {
            bool created = false;

            if (!this.containerInitialized)
            {
                created = await this.blobContainer.CreateIfNotExistsAsync(cancellationToken);
                this.containerInitialized = true;
            }

            return created;
        }

        public async Task<bool> DeleteContainerAsync(CancellationToken cancellationToken = default)
        {
            bool deleted = await this.blobContainer.DeleteIfExistsAsync(cancellationToken: cancellationToken);
            this.containerInitialized = false;
            return deleted;
        }

        public async Task<string> SerializeMessageDataAsync(MessageData messageData, CancellationToken cancellationToken = default)
        {
            string rawContent = Utils.SerializeToJson(serializer, messageData);
            messageData.TotalMessageSizeBytes = Encoding.UTF8.GetByteCount(rawContent);
            MessageFormatFlags messageFormat = this.GetMessageFormatFlags(messageData);

            if (messageFormat != MessageFormatFlags.InlineJson)
            {
                // Get Compressed bytes and upload the full message to blob storage.
                byte[] messageBytes = Encoding.UTF8.GetBytes(rawContent);
                string blobName = this.GetNewLargeMessageBlobName(messageData);
                messageData.CompressedBlobName = blobName;
                await this.CompressAndUploadAsBytesAsync(messageBytes, blobName, cancellationToken);

                // Create a "wrapper" message which has the blob name but not a task message.
                var wrapperMessageData = new MessageData { CompressedBlobName = blobName };
                return Utils.SerializeToJson(serializer, wrapperMessageData);
            }

            return Utils.SerializeToJson(serializer, messageData);
        }

        /// <summary>
        /// If the "message" of an orchestration state is actually a URI retrieves actual message from blob storage.
        /// Otherwise returns the message as is.
        /// </summary>
        /// <param name="message">The message to be fetched if it is a url.</param>
        /// <param name="cancellationToken">A token used for canceling the operation.</param>
        /// <returns>Actual string representation of message.</returns>
        public async Task<string> FetchLargeMessageIfNecessary(string message, CancellationToken cancellationToken = default)
        {
            if (TryGetLargeMessageReference(message, out Uri blobUrl))
            {
                return await this.DownloadAndDecompressAsBytesAsync(blobUrl, cancellationToken);
            }
            else
            {
                return message;
            }
        }

        internal static bool TryGetLargeMessageReference(string messagePayload, out Uri blobUrl)
        {
            if (Uri.IsWellFormedUriString(messagePayload, UriKind.Absolute))
            {
                return Uri.TryCreate(messagePayload, UriKind.Absolute, out blobUrl);
            }

            blobUrl = null;
            return false;
        }

        public async Task<MessageData> DeserializeQueueMessageAsync(QueueMessage queueMessage, string queueName, CancellationToken cancellationToken = default)
        {
            // TODO: Deserialize with Stream?
            byte[] body = queueMessage.Body.ToArray();
            MessageData envelope = this.DeserializeMessageData(Encoding.UTF8.GetString(body));

            if (!string.IsNullOrEmpty(envelope.CompressedBlobName))
            {
                string decompressedMessage = await this.DownloadAndDecompressAsBytesAsync(envelope.CompressedBlobName, cancellationToken);
                envelope = this.DeserializeMessageData(decompressedMessage);
                envelope.MessageFormat = MessageFormatFlags.StorageBlob;
                envelope.TotalMessageSizeBytes = Encoding.UTF8.GetByteCount(decompressedMessage);
            }
            else
            {
                envelope.TotalMessageSizeBytes = body.Length;
            }

            envelope.OriginalQueueMessage = queueMessage;
            envelope.QueueName = queueName;
            return envelope;
        }

        internal MessageData DeserializeMessageData(string json)
        {
            return Utils.DeserializeFromJson<MessageData>(this.serializer, json);
        }

        public Task CompressAndUploadAsBytesAsync(byte[] payloadBuffer, string blobName, CancellationToken cancellationToken = default)
        {
            ArraySegment<byte> compressedSegment = this.Compress(payloadBuffer);
            return this.UploadToBlobAsync(compressedSegment.Array, compressedSegment.Count, blobName, cancellationToken);
        }

        public ArraySegment<byte> Compress(byte[] payloadBuffer)
        {
            using (var originStream = new MemoryStream(payloadBuffer, 0, payloadBuffer.Length))
            {
                using (MemoryStream memory = new MemoryStream())
                {
                    using (GZipStream gZipStream = new GZipStream(memory, CompressionLevel.Optimal, leaveOpen: true))
                    {
                        byte[] buffer = SimpleBufferManager.Shared.TakeBuffer(DefaultBufferSize);
                        try
                        {
                            int read;
                            while ((read = originStream.Read(buffer, 0, DefaultBufferSize)) != 0)
                            {
                                gZipStream.Write(buffer, 0, read);
                            }

                            gZipStream.Flush();
                        }
                        finally
                        {
                            SimpleBufferManager.Shared.ReturnBuffer(buffer);
                        }
                    }

                    return new ArraySegment<byte>(memory.GetBuffer(), 0, (int)memory.Length);
                }
            }
        }

        public async Task<string> DownloadAndDecompressAsBytesAsync(string blobName, CancellationToken cancellationToken = default)
        {
            await this.EnsureContainerAsync(cancellationToken);

            Blob blob = this.blobContainer.GetBlobReference(blobName);
            return await DownloadAndDecompressAsBytesAsync(blob, cancellationToken);
        }

        public Task<string> DownloadAndDecompressAsBytesAsync(Uri blobUri, CancellationToken cancellationToken = default)
        {
            Blob blob = this.azureStorageClient.GetBlobReference(blobUri);
            return DownloadAndDecompressAsBytesAsync(blob, cancellationToken);
        }

<<<<<<< HEAD
        private async Task<string> DownloadAndDecompressAsBytesAsync(Blob blob, CancellationToken cancellationToken = default)
=======
        public Task<bool> DeleteBlobAsync(string blobName)
        {
            Blob blob = this.blobContainer.GetBlobReference(blobName);
            return blob.DeleteIfExistsAsync(); 
        }

        private async Task<string> DownloadAndDecompressAsBytesAsync(Blob blob)
>>>>>>> acdbf7ad
        {
            using (MemoryStream memory = new MemoryStream(MaxStorageQueuePayloadSizeInBytes * 2))
            {
                await blob.DownloadToStreamAsync(memory, cancellationToken);
                memory.Position = 0;

                ArraySegment<byte> decompressedSegment = this.Decompress(memory);
                return Encoding.UTF8.GetString(decompressedSegment.Array, 0, decompressedSegment.Count);
            }
        }

        public string GetBlobUrl(string blobName)
        {
            return Uri.UnescapeDataString(this.blobContainer.GetBlobReference(blobName).Uri.AbsoluteUri);
        }

        public ArraySegment<byte> Decompress(Stream blobStream)
        {
            using (GZipStream gZipStream = new GZipStream(blobStream, CompressionMode.Decompress))
            {
                using (MemoryStream memory = new MemoryStream(MaxStorageQueuePayloadSizeInBytes * 2))
                {
                    byte[] buffer = SimpleBufferManager.Shared.TakeBuffer(DefaultBufferSize);
                    try
                    {
                        int count = 0;
                        while ((count = gZipStream.Read(buffer, 0, DefaultBufferSize)) > 0)
                        {
                            memory.Write(buffer, 0, count);
                        }
                    }
                    finally
                    {
                        SimpleBufferManager.Shared.ReturnBuffer(buffer);
                    }

                    return new ArraySegment<byte>(memory.GetBuffer(), 0, (int)memory.Length);
                }
            }
        }

        public MessageFormatFlags GetMessageFormatFlags(MessageData messageData)
        {
            MessageFormatFlags messageFormatFlags = MessageFormatFlags.InlineJson;

            if (messageData.TotalMessageSizeBytes > MaxStorageQueuePayloadSizeInBytes)
            {
                messageFormatFlags = MessageFormatFlags.StorageBlob;
            }

            return messageFormatFlags;
        }

        public async Task UploadToBlobAsync(byte[] data, int dataByteCount, string blobName, CancellationToken cancellationToken = default)
        {
            await this.EnsureContainerAsync(cancellationToken);

            Blob blob = this.blobContainer.GetBlobReference(blobName);
            await blob.UploadFromByteArrayAsync(data, 0, dataByteCount, cancellationToken);
        }

        public string GetNewLargeMessageBlobName(MessageData message)
        {
            string instanceId = message.TaskMessage.OrchestrationInstance.InstanceId;
            string eventType = message.TaskMessage.Event.EventType.ToString();
            string activityId = message.ActivityId.ToString("N");

            return $"{instanceId}/message-{activityId}-{eventType}.json.gz";
        }

        public async Task<int> DeleteLargeMessageBlobs(string sanitizedInstanceId, CancellationToken cancellationToken = default)
        {
            int storageOperationCount = 1;
            if (await this.blobContainer.ExistsAsync(cancellationToken))
            {
                await foreach (Page<Blob> page in this.blobContainer.ListBlobsAsync(sanitizedInstanceId, cancellationToken).AsPages())
                {
                    storageOperationCount++;

                    await Task.WhenAll(page.Values.Select(b => b.DeleteIfExistsAsync(cancellationToken)));

                    storageOperationCount += page.Values.Count;
                }
            }

            return storageOperationCount;
        }
    }

#if NETSTANDARD2_0
    class TypeNameSerializationBinder : ISerializationBinder
    {
        readonly ICustomTypeBinder customBinder;
        public TypeNameSerializationBinder(ICustomTypeBinder customBinder) 
        {
            this.customBinder = customBinder;
        }

        public void BindToName(Type serializedType, out string assemblyName, out string typeName)
        {
            TypeNameSerializationHelper.BindToName(customBinder, serializedType, out assemblyName, out typeName);
        }

        public Type BindToType(string assemblyName, string typeName)
        {
            return TypeNameSerializationHelper.BindToType(customBinder, assemblyName, typeName);
        }
    }
#else
    class TypeNameSerializationBinder : SerializationBinder
    {
        readonly ICustomTypeBinder customBinder;
        public TypeNameSerializationBinder(ICustomTypeBinder customBinder)
        {
            this.customBinder = customBinder;
        }

        public override void BindToName(Type serializedType, out string assemblyName, out string typeName)
        {
            TypeNameSerializationHelper.BindToName(customBinder, serializedType, out assemblyName, out typeName);
        }

        public override Type BindToType(string assemblyName, string typeName)
        {
            return TypeNameSerializationHelper.BindToType(customBinder, assemblyName, typeName);
        }
    }
#endif
    static class TypeNameSerializationHelper
    {
        static readonly Assembly DurableTaskCore = typeof(DurableTask.Core.TaskMessage).Assembly;
        static readonly Assembly DurableTaskAzureStorage = typeof(AzureStorageOrchestrationService).Assembly;

        public static void BindToName(ICustomTypeBinder customBinder, Type serializedType, out string assemblyName, out string typeName)
        {
            if (customBinder != null)
            {
                customBinder.BindToName(serializedType, out assemblyName, out typeName);
            }
            else
            {
                assemblyName = null;
                typeName = serializedType.FullName;
            }
        }

        public static Type BindToType(ICustomTypeBinder customBinder, string assemblyName, string typeName)
        {
            if (typeName.StartsWith("DurableTask.Core"))
            {
                return DurableTaskCore.GetType(typeName, throwOnError: true);
            }
            else if (typeName.StartsWith("DurableTask.AzureStorage"))
            {
                return DurableTaskAzureStorage.GetType(typeName, throwOnError: true);
            }

            return customBinder?.BindToType(assemblyName, typeName) ?? Type.GetType(typeName, throwOnError: true);
        }
    }
}<|MERGE_RESOLUTION|>--- conflicted
+++ resolved
@@ -225,17 +225,13 @@
             return DownloadAndDecompressAsBytesAsync(blob, cancellationToken);
         }
 
-<<<<<<< HEAD
+        public Task<bool> DeleteBlobAsync(string blobName, CancellationToken cancellationToken = default)
+        {
+            Blob blob = this.blobContainer.GetBlobReference(blobName);
+            return blob.DeleteIfExistsAsync(cancellationToken);
+        }
+
         private async Task<string> DownloadAndDecompressAsBytesAsync(Blob blob, CancellationToken cancellationToken = default)
-=======
-        public Task<bool> DeleteBlobAsync(string blobName)
-        {
-            Blob blob = this.blobContainer.GetBlobReference(blobName);
-            return blob.DeleteIfExistsAsync(); 
-        }
-
-        private async Task<string> DownloadAndDecompressAsBytesAsync(Blob blob)
->>>>>>> acdbf7ad
         {
             using (MemoryStream memory = new MemoryStream(MaxStorageQueuePayloadSizeInBytes * 2))
             {
