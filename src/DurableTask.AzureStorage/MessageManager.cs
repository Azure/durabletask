﻿//  ----------------------------------------------------------------------------------
//  Copyright Microsoft Corporation
//  Licensed under the Apache License, Version 2.0 (the "License");
//  you may not use this file except in compliance with the License.
//  You may obtain a copy of the License at
//  http://www.apache.org/licenses/LICENSE-2.0
//  Unless required by applicable law or agreed to in writing, software
//  distributed under the License is distributed on an "AS IS" BASIS,
//  WITHOUT WARRANTIES OR CONDITIONS OF ANY KIND, either express or implied.
//  See the License for the specific language governing permissions and
//  limitations under the License.
//  ----------------------------------------------------------------------------------

namespace DurableTask.AzureStorage
{
    using System;
    using System.Collections.Generic;
    using System.IO;
    using System.IO.Compression;
    using System.Reflection;
    using System.Runtime.Serialization;
    using System.Text;
    using System.Threading.Tasks;
    using DurableTask.AzureStorage.Monitoring;
    using Microsoft.WindowsAzure.Storage;
    using Microsoft.WindowsAzure.Storage.Blob;
    using Microsoft.WindowsAzure.Storage.Queue;
    using Newtonsoft.Json;
    using Newtonsoft.Json.Serialization;

    /// <summary>
    /// The message manager for messages from MessageData, and DynamicTableEntities
    /// </summary>
    class MessageManager
    {
        // Use 45 KB, as the Storage SDK will base64 encode the message,
        // increasing the size by a factor of 4/3.
        const int MaxStorageQueuePayloadSizeInBytes = 45 * 1024; // 45KB
        const int DefaultBufferSize = 64 * 2014; // 64KB

        readonly string blobContainerName;
        readonly CloudBlobContainer cloudBlobContainer;
        readonly JsonSerializerSettings taskMessageSerializerSettings;

        bool containerInitialized;

        /// <summary>
        /// The message manager.
        /// </summary>
        public MessageManager(CloudBlobClient cloudBlobClient, string blobContainerName)
        {
            this.blobContainerName = blobContainerName;
            this.cloudBlobContainer = cloudBlobClient.GetContainerReference(blobContainerName);
            this.taskMessageSerializerSettings = new JsonSerializerSettings
            {
                TypeNameHandling = TypeNameHandling.Objects,
#if NETSTANDARD2_0
                SerializationBinder = new TypeNameSerializationBinder(),
#else
                Binder = new TypeNameSerializationBinder(),
#endif
            };
        }

        public async Task<bool> EnsureContainerAsync()
        {
            bool created = false;

            if (!this.containerInitialized)
            {
                created = await this.cloudBlobContainer.CreateIfNotExistsAsync();
                this.containerInitialized = true;
            }

            return created;
        }

        public async Task<bool> DeleteContainerAsync()
        {
            bool deleted = await this.cloudBlobContainer.DeleteIfExistsAsync();
            this.containerInitialized = false;
            return deleted;
        }

        /// <summary>
        /// Serializes the MessageData object
        /// </summary>
        /// <param name="messageData">Instance of <see cref="MessageData"/></param>
        /// <returns>JSON for the <see cref="MessageData"/> object</returns>
        public async Task<string> SerializeMessageDataAsync(MessageData messageData)
        {
            string rawContent = JsonConvert.SerializeObject(messageData, this.taskMessageSerializerSettings);
            messageData.TotalMessageSizeBytes = Encoding.UTF8.GetByteCount(rawContent);
            MessageFormatFlags messageFormat = this.GetMessageFormatFlags(messageData);

            if (messageFormat != MessageFormatFlags.InlineJson)
            {
                // Get Compressed bytes and upload the full message to blob storage.
                byte[] messageBytes = Encoding.UTF8.GetBytes(rawContent);
                string blobName = this.GetNewLargeMessageBlobName(messageData);
                messageData.CompressedBlobName = blobName;
                await this.CompressAndUploadAsBytesAsync(messageBytes, blobName);

                // Create a "wrapper" message which has the blob name but not a task message.
                var wrapperMessageData = new MessageData { CompressedBlobName = blobName };
                return JsonConvert.SerializeObject(wrapperMessageData, this.taskMessageSerializerSettings);
            }

            return JsonConvert.SerializeObject(messageData, this.taskMessageSerializerSettings);
        }

        /// <summary>
        /// If the "message" of an orchestration state is actually a URI retrieves actual message from blob storage.
        /// Otherwise returns the message as is.
        /// </summary>
        /// <param name="message">The message to be fetched if it is a url.</param>
        /// <returns>Actual string representation of message.</returns>
        public async Task<string> FetchLargeMessageIfNecessary(string message)
        {
            if (Uri.IsWellFormedUriString(message, UriKind.Absolute))
            {
                return await this.DownloadAndDecompressAsBytesAsync(new Uri(message));
            }
            else
            {
                return message;
            }
        }

        /// <summary>
        /// Deserializes the MessageData object
        /// </summary>
        public async Task<MessageData> DeserializeQueueMessageAsync(CloudQueueMessage queueMessage, string queueName)
        {
            MessageData envelope = JsonConvert.DeserializeObject<MessageData>(
                queueMessage.AsString,
                this.taskMessageSerializerSettings);

            if (!string.IsNullOrEmpty(envelope.CompressedBlobName))
            {
                string decompressedMessage = await this.DownloadAndDecompressAsBytesAsync(envelope.CompressedBlobName);
                envelope = JsonConvert.DeserializeObject<MessageData>(
                    decompressedMessage,
                    this.taskMessageSerializerSettings);
                envelope.MessageFormat = MessageFormatFlags.StorageBlob;
                envelope.TotalMessageSizeBytes = Encoding.Unicode.GetByteCount(decompressedMessage);
            }
            else
            {
                envelope.TotalMessageSizeBytes = Encoding.Unicode.GetByteCount(queueMessage.AsString);
            }

            envelope.OriginalQueueMessage = queueMessage;
<<<<<<< HEAD
            envelope.TotalMessageSizeBytes = Encoding.UTF8.GetByteCount(queueMessage.AsString);
=======
>>>>>>> c829c8d8
            envelope.QueueName = queueName;
            return envelope;
        }

        internal Task CompressAndUploadAsBytesAsync(byte[] payloadBuffer, string blobName)
        {
            ArraySegment<byte> compressedSegment = this.Compress(payloadBuffer);
            return this.UploadToBlobAsync(compressedSegment.Array, compressedSegment.Count, blobName);
        }

        [System.Diagnostics.CodeAnalysis.SuppressMessage("Microsoft.Usage", "CA2202:DoNotDisposeObjectsMultipleTimes", Justification = "This GZipStream will not dispose the MemoryStream.")]
        internal ArraySegment<byte> Compress(byte[] payloadBuffer)
        {
            using (var originStream = new MemoryStream(payloadBuffer, 0, payloadBuffer.Length))
            {
                using (MemoryStream memory = new MemoryStream())
                {
                    using (GZipStream gZipStream = new GZipStream(memory, CompressionLevel.Optimal, leaveOpen: true))
                    {
                        byte[] buffer = SimpleBufferManager.Shared.TakeBuffer(DefaultBufferSize);
                        try
                        {
                            int read;
                            while ((read = originStream.Read(buffer, 0, DefaultBufferSize)) != 0)
                            {
                                gZipStream.Write(buffer, 0, read);
                            }

                            gZipStream.Flush();
                        }
                        finally
                        {
                            SimpleBufferManager.Shared.ReturnBuffer(buffer);
                        }
                    }

                    return new ArraySegment<byte>(memory.GetBuffer(), 0, (int)memory.Length);
                }
            }
        }

        internal async Task<string> DownloadAndDecompressAsBytesAsync(string blobName)
        {
            await this.EnsureContainerAsync();

            CloudBlockBlob cloudBlockBlob = this.cloudBlobContainer.GetBlockBlobReference(blobName);
            return await DownloadAndDecompressAsBytesAsync(cloudBlockBlob);
        }

        internal Task<string> DownloadAndDecompressAsBytesAsync(Uri blobUri)
        {
            CloudBlockBlob cloudBlockBlob = new CloudBlockBlob(blobUri, this.cloudBlobContainer.ServiceClient.Credentials);
            return DownloadAndDecompressAsBytesAsync(cloudBlockBlob);
        }

        private async Task<string> DownloadAndDecompressAsBytesAsync(CloudBlockBlob cloudBlockBlob)
        {
            using (MemoryStream memory = new MemoryStream(MaxStorageQueuePayloadSizeInBytes * 2))
            {
                await cloudBlockBlob.DownloadToStreamAsync(memory);
                memory.Position = 0;

                ArraySegment<byte> decompressedSegment = this.Decompress(memory);
                return Encoding.UTF8.GetString(decompressedSegment.Array, 0, decompressedSegment.Count);
            }
        }

        internal string GetBlobUrl(string blobName)
        {
            return this.cloudBlobContainer.GetBlockBlobReference(blobName).Uri.AbsoluteUri;
        }

        internal ArraySegment<byte> Decompress(Stream blobStream)
        {
            using (GZipStream gZipStream = new GZipStream(blobStream, CompressionMode.Decompress))
            {
                using (MemoryStream memory = new MemoryStream(MaxStorageQueuePayloadSizeInBytes * 2))
                {
                    byte[] buffer = SimpleBufferManager.Shared.TakeBuffer(DefaultBufferSize);
                    try
                    {
                        int count = 0;
                        while ((count = gZipStream.Read(buffer, 0, DefaultBufferSize)) > 0)
                        {
                            memory.Write(buffer, 0, count);
                        }
                    }
                    finally
                    {
                        SimpleBufferManager.Shared.ReturnBuffer(buffer);
                    }

                    return new ArraySegment<byte>(memory.GetBuffer(), 0, (int)memory.Length);
                }
            }
        }

        internal MessageFormatFlags GetMessageFormatFlags(MessageData messageData)
        {
            MessageFormatFlags messageFormatFlags = MessageFormatFlags.InlineJson;

            if (messageData.TotalMessageSizeBytes > MaxStorageQueuePayloadSizeInBytes)
            {
                messageFormatFlags = MessageFormatFlags.StorageBlob;
            }

            return messageFormatFlags;
        }

        /// <summary>
        /// Uploads MessageData as bytes[] to blob container
        /// </summary>
        internal async Task UploadToBlobAsync(byte[] data, int dataByteCount, string blobName)
        {
            await this.EnsureContainerAsync();

            CloudBlockBlob cloudBlockBlob = this.cloudBlobContainer.GetBlockBlobReference(blobName);
            await cloudBlockBlob.UploadFromByteArrayAsync(data, 0, dataByteCount);
        }

        internal string GetNewLargeMessageBlobName(MessageData message)
        {
            string instanceId = message.TaskMessage.OrchestrationInstance.InstanceId;
            string eventType = message.TaskMessage.Event.EventType.ToString();
            string activityId = message.ActivityId.ToString("N");

            return $"{instanceId}/message-{activityId}-{eventType}.json.gz";
        }

        internal async Task DeleteLargeMessageBlobs(string instanceId, AzureStorageOrchestrationServiceStats stats)
        {
            var blobForDeletionTaskList = new List<Task>();
            if (!await this.cloudBlobContainer.ExistsAsync())
            {
                return;
            }

            CloudBlobDirectory instanceDirectory = this.cloudBlobContainer.GetDirectoryReference(instanceId);
            BlobContinuationToken blobContinuationToken = null;
            while (true)
            {
                OperationContext context = new OperationContext { ClientRequestID = Guid.NewGuid().ToString() };
                BlobResultSegment segment = await TimeoutHandler.ExecuteWithTimeout("DeleteLargeMessageBlobs", context.ClientRequestID, cloudBlobContainer?.ServiceClient?.Credentials?.AccountName, null, () =>
                {
                    return instanceDirectory.ListBlobsSegmentedAsync(blobContinuationToken);
                });
                
                stats.StorageRequests.Increment();
                foreach (IListBlobItem blobListItem in segment.Results)
                {
                    var cloudBlockBlob = blobListItem as CloudBlockBlob;
                    CloudBlockBlob blob = this.cloudBlobContainer.GetBlockBlobReference(cloudBlockBlob?.Name);
                    blobForDeletionTaskList.Add(blob.DeleteIfExistsAsync());
                }

                await Task.WhenAll(blobForDeletionTaskList);

                stats.StorageRequests.Increment(blobForDeletionTaskList.Count);
                if (blobContinuationToken == null)
                {
                    break;
                }
            }
        }
    }

#if NETSTANDARD2_0
    class TypeNameSerializationBinder : ISerializationBinder
    {
        public void BindToName(Type serializedType, out string assemblyName, out string typeName)
        {
            TypeNameSerializationHelper.BindToName(serializedType, out assemblyName, out typeName);
        }

        public Type BindToType(string assemblyName, string typeName)
        {
            return TypeNameSerializationHelper.BindToType(assemblyName, typeName);
        }
    }
#else
    class TypeNameSerializationBinder : SerializationBinder
    {
        public override void BindToName(Type serializedType, out string assemblyName, out string typeName)
        {
            TypeNameSerializationHelper.BindToName(serializedType, out assemblyName, out typeName);
        }

        public override Type BindToType(string assemblyName, string typeName)
        {
            return TypeNameSerializationHelper.BindToType(assemblyName, typeName);
        }
    }
#endif
    static class TypeNameSerializationHelper
    {
        static readonly Assembly DurableTaskCore = typeof(DurableTask.Core.TaskMessage).Assembly;
        static readonly Assembly DurableTaskAzureStorage = typeof(AzureStorageOrchestrationService).Assembly;

        public static void BindToName(Type serializedType, out string assemblyName, out string typeName)
        {
            assemblyName = null;
            typeName = serializedType.FullName;
        }

        public static Type BindToType(string assemblyName, string typeName)
        {
            if (typeName.StartsWith("DurableTask.Core"))
            {
                return DurableTaskCore.GetType(typeName, throwOnError: true);
            }
            else if (typeName.StartsWith("DurableTask.AzureStorage"))
            {
                return DurableTaskAzureStorage.GetType(typeName, throwOnError: true);
            }

            return Type.GetType(typeName, throwOnError: true);
        }
    }
}<|MERGE_RESOLUTION|>--- conflicted
+++ resolved
@@ -143,18 +143,10 @@
                     decompressedMessage,
                     this.taskMessageSerializerSettings);
                 envelope.MessageFormat = MessageFormatFlags.StorageBlob;
-                envelope.TotalMessageSizeBytes = Encoding.Unicode.GetByteCount(decompressedMessage);
-            }
-            else
-            {
-                envelope.TotalMessageSizeBytes = Encoding.Unicode.GetByteCount(queueMessage.AsString);
             }
 
             envelope.OriginalQueueMessage = queueMessage;
-<<<<<<< HEAD
             envelope.TotalMessageSizeBytes = Encoding.UTF8.GetByteCount(queueMessage.AsString);
-=======
->>>>>>> c829c8d8
             envelope.QueueName = queueName;
             return envelope;
         }
