--- conflicted
+++ resolved
@@ -14,14 +14,10 @@
 namespace DurableTask.AzureStorage
 {
     using System;
-<<<<<<< HEAD
     using DurableTask.AzureStorage.Partitioning;
-=======
     using DurableTask.AzureStorage.Logging;
->>>>>>> a52ba58f
     using DurableTask.Core;
     using Microsoft.Extensions.Logging;
-    using Microsoft.Extensions.Logging.Abstractions;
     using Microsoft.WindowsAzure.Storage.Queue;
     using Microsoft.WindowsAzure.Storage.Table;
 
@@ -170,12 +166,12 @@
         public TimeSpan MaxQueuePollingInterval { get; set; } = DefaultMaxQueuePollingInterval;
 
         /// <summary>
-        /// If true, takes a lease on the task hub container, allowing for only one app to start per task hub name.
+        /// If true, takes a lease on the task hub container, allowing for only one app to process messages in a task hub at a time.
         /// </summary>
         public bool UseAppLease { get; set; } = true;
 
         /// <summary>
-        /// Gets or sets the AppLeaaseOptions used for acquiring the lease to start the application.
+        /// If UseAppLease is true, gets or sets the AppLeaaseOptions used for acquiring the lease to start the application.
         /// </summary>
         public AppLeaseOptions AppLeaseOptions { get; set; } = AppLeaseOptions.DefaultOptions;
 
