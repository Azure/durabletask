--- conflicted
+++ resolved
@@ -581,12 +581,8 @@
                 string instanceId,
                 string executionId,
                 string partitionId,
-<<<<<<< HEAD
-                long dequeueCount)
-=======
-                int dequeueCount,
+                long dequeueCount,
                 string popReceipt)
->>>>>>> 290abd2d
             {
                 this.Account = account;
                 this.TaskHub = taskHub;
