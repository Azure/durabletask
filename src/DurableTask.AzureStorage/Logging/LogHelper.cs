--- conflicted
+++ resolved
@@ -210,12 +210,8 @@
             string instanceId,
             string executionId,
             string partitionId,
-<<<<<<< HEAD
-            long dequeueCount)
-=======
-            int dequeueCount,
+            long dequeueCount,
             string popReceipt)
->>>>>>> 290abd2d
         {
             var logEvent = new LogEvents.DuplicateMessageDetected(
                 account,
