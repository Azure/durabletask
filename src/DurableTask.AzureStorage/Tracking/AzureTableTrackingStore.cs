--- conflicted
+++ resolved
@@ -987,17 +987,16 @@
                         instanceEntity.Properties["Version"] = new EntityProperty(executionStartedEvent.Version);
                         instanceEntity.Properties["CreatedTime"] = new EntityProperty(executionStartedEvent.Timestamp);
                         instanceEntity.Properties["RuntimeStatus"] = new EntityProperty(OrchestrationStatus.Running.ToString());
-<<<<<<< HEAD
+                        if (executionStartedEvent.ScheduledStartTime.HasValue) {
+                            instanceEntity.Properties["ScheduledStartTime"] = new EntityProperty(executionStartedEvent.ScheduledStartTime);
+                        }
+
                         CorrelationTraceClient.Propagate(() =>
                         {
                             historyEntity.Properties["Correlation"] = new EntityProperty(executionStartedEvent.Correlation);
                             estimatedBytes += Encoding.Unicode.GetByteCount(executionStartedEvent.Correlation);
                         });
 
-=======
-                        if (executionStartedEvent.ScheduledStartTime.HasValue)
-                            instanceEntity.Properties["ScheduledStartTime"] = new EntityProperty(executionStartedEvent.ScheduledStartTime);
->>>>>>> 42229fa7
                         this.SetInstancesTablePropertyFromHistoryProperty(
                             historyEntity,
                             instanceEntity,
