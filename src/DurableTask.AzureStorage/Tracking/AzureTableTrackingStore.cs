--- conflicted
+++ resolved
@@ -390,11 +390,7 @@
         }
 
         /// <inheritdoc />
-<<<<<<< HEAD
-        async Task<InstanceStatus?> FetchInstanceStatusInternalAsync(string instanceId, bool fetchInput, CancellationToken cancellationToken)
-=======
-        internal async Task<InstanceStatus?> FetchInstanceStatusInternalAsync(string instanceId, bool fetchInput)
->>>>>>> b2a8a56a
+        internal async Task<InstanceStatus?> FetchInstanceStatusInternalAsync(string instanceId, bool fetchInput, CancellationToken cancellationToken)
         {
             if (instanceId == null)
             {
