--- conflicted
+++ resolved
@@ -390,11 +390,7 @@
         }
 
         /// <inheritdoc />
-<<<<<<< HEAD
         internal async Task<InstanceStatus?> FetchInstanceStatusInternalAsync(string instanceId, bool fetchInput)
-=======
-        async Task<InstanceStatus?> FetchInstanceStatusInternalAsync(string instanceId, bool fetchInput, CancellationToken cancellationToken)
->>>>>>> 72af2e4f
         {
             if (instanceId == null)
             {
