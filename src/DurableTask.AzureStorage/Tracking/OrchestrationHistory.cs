﻿//  ----------------------------------------------------------------------------------
//  Copyright Microsoft Corporation
//  Licensed under the Apache License, Version 2.0 (the "License");
//  you may not use this file except in compliance with the License.
//  You may obtain a copy of the License at
//  http://www.apache.org/licenses/LICENSE-2.0
//  Unless required by applicable law or agreed to in writing, software
//  distributed under the License is distributed on an "AS IS" BASIS,
//  WITHOUT WARRANTIES OR CONDITIONS OF ANY KIND, either express or implied.
//  See the License for the specific language governing permissions and
//  limitations under the License.
//  ----------------------------------------------------------------------------------

namespace DurableTask.AzureStorage.Tracking
{
    using System;
    using System.Collections.Generic;
    using Azure;
    using DurableTask.Core.History;

    class OrchestrationHistory
    {
        public OrchestrationHistory(IList<HistoryEvent> historyEvents)
            : this(historyEvents, DateTime.MinValue, null)
        {
        }

        public OrchestrationHistory(IList<HistoryEvent> historyEvents, DateTime lastCheckpointTime)
            : this(historyEvents, lastCheckpointTime, null)
        {
        }

<<<<<<< HEAD
        public OrchestrationHistory(IList<HistoryEvent> historyEvents, DateTime lastCheckpointTime, ETag? eTag)
=======
        public OrchestrationHistory(IList<HistoryEvent> historyEvents, DateTime lastCheckpointTime, string eTag)
            : this(historyEvents, lastCheckpointTime, eTag, null)
        {
        }

        public OrchestrationHistory(IList<HistoryEvent> historyEvents, DateTime lastCheckpointTime, string eTag, object trackingStoreContext)
>>>>>>> acdbf7ad
        {
            this.Events = historyEvents ?? throw new ArgumentNullException(nameof(historyEvents));
            this.LastCheckpointTime = lastCheckpointTime;
            this.ETag = eTag;
            this.TrackingStoreContext = trackingStoreContext;
        }

        public IList<HistoryEvent> Events { get; }

        public ETag? ETag { get; }

        public DateTime LastCheckpointTime { get; }

        public object TrackingStoreContext { get; }
    }
}<|MERGE_RESOLUTION|>--- conflicted
+++ resolved
@@ -30,16 +30,12 @@
         {
         }
 
-<<<<<<< HEAD
         public OrchestrationHistory(IList<HistoryEvent> historyEvents, DateTime lastCheckpointTime, ETag? eTag)
-=======
-        public OrchestrationHistory(IList<HistoryEvent> historyEvents, DateTime lastCheckpointTime, string eTag)
             : this(historyEvents, lastCheckpointTime, eTag, null)
         {
         }
 
-        public OrchestrationHistory(IList<HistoryEvent> historyEvents, DateTime lastCheckpointTime, string eTag, object trackingStoreContext)
->>>>>>> acdbf7ad
+        public OrchestrationHistory(IList<HistoryEvent> historyEvents, DateTime lastCheckpointTime, ETag? eTag, object trackingStoreContext)
         {
             this.Events = historyEvents ?? throw new ArgumentNullException(nameof(historyEvents));
             this.LastCheckpointTime = lastCheckpointTime;
