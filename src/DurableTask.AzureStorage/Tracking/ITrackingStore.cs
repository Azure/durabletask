--- conflicted
+++ resolved
@@ -139,16 +139,10 @@
         /// </summary>
         /// <param name="executionStartedEvent">The Execution Started Event being queued</param>
         /// <param name="eTag">The eTag value to use for optimistic concurrency or <c>null</c> to overwrite any existing execution status.</param>
-<<<<<<< HEAD
-        /// <param name="inputStatusOverride">An override value to use for the Input column. If not specified, uses <see cref="ExecutionStartedEvent.Input"/>.</param>
+        /// <param name="inputPayloadOverride">An override value to use for the Input column. If not specified, uses <see cref="ExecutionStartedEvent.Input"/>.</param>
         /// <param name="cancellationToken">The token to monitor for cancellation requests. The default value is <see cref="CancellationToken.None"/>.</param>
         /// <returns>Returns <c>true</c> if the record was created successfully; <c>false</c> otherwise.</returns>
-        Task<bool> SetNewExecutionAsync(ExecutionStartedEvent executionStartedEvent, ETag? eTag, string inputStatusOverride, CancellationToken cancellationToken = default);
-=======
-        /// <param name="inputPayloadOverride">An override value to use for the Input column. If not specified, uses <see cref="ExecutionStartedEvent.Input"/>.</param>
-        /// <returns>Returns <c>true</c> if the record was created successfully; <c>false</c> otherwise.</returns>
-        Task<bool> SetNewExecutionAsync(ExecutionStartedEvent executionStartedEvent, string eTag, string inputPayloadOverride);
->>>>>>> 7a5d1774
+        Task<bool> SetNewExecutionAsync(ExecutionStartedEvent executionStartedEvent, ETag? eTag, string inputPayloadOverride, CancellationToken cancellationToken = default);
 
         /// <summary>
         /// Used to update a state in the tracking store to pending whenever a rewind is initiated from the client
