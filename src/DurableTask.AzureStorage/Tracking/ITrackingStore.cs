﻿//  ----------------------------------------------------------------------------------
//  Copyright Microsoft Corporation
//  Licensed under the Apache License, Version 2.0 (the "License");
//  you may not use this file except in compliance with the License.
//  You may obtain a copy of the License at
//  http://www.apache.org/licenses/LICENSE-2.0
//  Unless required by applicable law or agreed to in writing, software
//  distributed under the License is distributed on an "AS IS" BASIS,
//  WITHOUT WARRANTIES OR CONDITIONS OF ANY KIND, either express or implied.
//  See the License for the specific language governing permissions and
//  limitations under the License.
//  ----------------------------------------------------------------------------------

namespace DurableTask.AzureStorage.Tracking
{
    using System;
    using System.Collections.Generic;
    using System.Threading;
    using System.Threading.Tasks;
    using Azure;
    using DurableTask.Core;
    using DurableTask.Core.History;

    /// <summary>
    /// Defines a store which maintains the runtime state for the AzureStorageOrchestrationService
    /// </summary>
    interface ITrackingStore
    {
        /// <summary>
        /// Create Tracking Store Resources if they don't already exist
        /// </summary>
        /// <param name="cancellationToken">The token to monitor for cancellation requests. The default value is <see cref="CancellationToken.None"/>.</param>
        Task CreateAsync(CancellationToken cancellationToken = default);

        /// <summary>
        /// Delete Tracking Store Resources if they already exist
        /// </summary>
        /// <param name="cancellationToken">The token to monitor for cancellation requests. The default value is <see cref="CancellationToken.None"/>.</param>
        Task DeleteAsync(CancellationToken cancellationToken = default);

        /// <summary>
        /// Do the Resources for the tracking store already exist
        /// </summary>
        /// <param name="cancellationToken">The token to monitor for cancellation requests. The default value is <see cref="CancellationToken.None"/>.</param>
        Task<bool> ExistsAsync(CancellationToken cancellationToken = default);

        /// <summary>
        /// Start up the Tracking Store before use
        /// </summary>
        /// <param name="cancellationToken">The token to monitor for cancellation requests. The default value is <see cref="CancellationToken.None"/>.</param>
        Task StartAsync(CancellationToken cancellationToken = default);

        /// <summary>
        /// Get History Events from the Store
        /// </summary>
        /// <param name="instanceId">InstanceId for</param>
        /// <param name="expectedExecutionId">ExcutionId for the execution that we want this retrieve for. If null the latest execution will be retrieved</param>
        /// <param name="cancellationToken">The token to monitor for cancellation requests. The default value is <see cref="CancellationToken.None"/>.</param>
        Task<OrchestrationHistory> GetHistoryEventsAsync(string instanceId, string expectedExecutionId, CancellationToken cancellationToken = default);

        /// <summary>
        /// Queries by InstanceId and locates failure - then calls function to wipe ExecutionIds
        /// </summary>
        /// <param name="instanceId">InstanceId for orchestration</param>
        /// <param name="cancellationToken">The token to monitor for cancellation requests. The default value is <see cref="CancellationToken.None"/>.</param>
        IAsyncEnumerable<string> RewindHistoryAsync(string instanceId, CancellationToken cancellationToken = default);

        /// <summary>
        /// Update State in the Tracking store for a particular orchestration instance and execution base on the new runtime state
        /// </summary>
        /// <param name="newRuntimeState">The New RuntimeState</param>
        /// <param name="oldRuntimeState">The RuntimeState for an olderExecution</param>
        /// <param name="instanceId">InstanceId for the Orchestration Update</param>
        /// <param name="executionId">ExecutionId for the Orchestration Update</param>
        /// <param name="eTag">The ETag value to use for safe updates</param>
<<<<<<< HEAD
        /// <param name="cancellationToken">The token to monitor for cancellation requests. The default value is <see cref="CancellationToken.None"/>.</param>
        Task<ETag?> UpdateStateAsync(OrchestrationRuntimeState newRuntimeState, OrchestrationRuntimeState oldRuntimeState, string instanceId, string executionId, ETag? eTag, CancellationToken cancellationToken = default);
=======
        /// <param name="trackingStoreContext">Additional context for the execution that is maintained by the tracking store.</param>
        Task<string> UpdateStateAsync(OrchestrationRuntimeState newRuntimeState, OrchestrationRuntimeState oldRuntimeState, string instanceId, string executionId, string eTag, object trackingStoreContext);
>>>>>>> acdbf7ad

        /// <summary>
        /// Get The Orchestration State for the Latest or All Executions
        /// </summary>
        /// <param name="instanceId">Instance Id</param>
        /// <param name="allExecutions">True if states for all executions are to be fetched otherwise only the state for the latest execution of the instance is fetched</param>
        /// <param name="fetchInput">If set, fetch and return the input for the orchestration instance.</param>
        /// <param name="cancellationToken">The token to monitor for cancellation requests. The default value is <see cref="CancellationToken.None"/>.</param>
        IAsyncEnumerable<OrchestrationState> GetStateAsync(string instanceId, bool allExecutions, bool fetchInput, CancellationToken cancellationToken = default);

        /// <summary>
        /// Get The Orchestration State for a particular orchestration instance execution
        /// </summary>
        /// <param name="instanceId">Instance Id</param>
        /// <param name="executionId">Execution Id</param>
        /// <param name="fetchInput">If set, fetch and return the input for the orchestration instance.</param>
        /// <param name="cancellationToken">The token to monitor for cancellation requests. The default value is <see cref="CancellationToken.None"/>.</param>
        Task<OrchestrationState> GetStateAsync(string instanceId, string executionId, bool fetchInput, CancellationToken cancellationToken = default);

        /// <summary>
        /// Fetches the latest instance status of the specified orchestration instance.
        /// </summary>
        /// <param name="instanceId">The ID of the orchestration.</param>
        /// <param name="cancellationToken">The token to monitor for cancellation requests. The default value is <see cref="CancellationToken.None"/>.</param>
        /// <returns>Returns the instance status or <c>null</c> if none was found.</returns>
        Task<InstanceStatus> FetchInstanceStatusAsync(string instanceId, CancellationToken cancellationToken = default);

        /// <summary>
        /// Get The Orchestration State for querying all orchestration instances
        /// </summary>
        /// <param name="cancellationToken">The token to monitor for cancellation requests. The default value is <see cref="CancellationToken.None"/>.</param>
        /// <returns></returns>
        IAsyncEnumerable<OrchestrationState> GetStateAsync(CancellationToken cancellationToken = default);

        /// <summary>
        /// Fetches instances status for multiple orchestration instances.
        /// </summary>
        /// <param name="instanceIds">The list of instances to query for.</param>
        /// <param name="cancellationToken">The token to monitor for cancellation requests. The default value is <see cref="CancellationToken.None"/>.</param>
        IAsyncEnumerable<OrchestrationState> GetStateAsync(IEnumerable<string> instanceIds, CancellationToken cancellationToken = default);

        /// <summary>
        /// Get The Orchestration State for querying orchestration instances by the condition
        /// </summary>
        /// <param name="createdTimeFrom">CreatedTimeFrom</param>
        /// <param name="createdTimeTo">CreatedTimeTo</param>
        /// <param name="runtimeStatus">RuntimeStatus</param>
        /// <param name="cancellationToken">The token to monitor for cancellation requests. The default value is <see cref="CancellationToken.None"/>.</param>
        /// <returns></returns>
        AsyncPageable<OrchestrationState> GetStateAsync(DateTime createdTimeFrom, DateTime? createdTimeTo, IEnumerable<OrchestrationStatus> runtimeStatus, CancellationToken cancellationToken = default);

        /// <summary>
        /// Get The Orchestration State for querying orchestration instances by the condition
        /// </summary>
        /// <param name="condition">Condition</param>
        /// <param name="cancellationToken">The token to monitor for cancellation requests. The default value is <see cref="CancellationToken.None"/>.</param>
        /// <returns></returns>
        AsyncPageable<OrchestrationState> GetStateAsync(OrchestrationInstanceStatusQueryCondition condition, CancellationToken cancellationToken = default);

        /// <summary>
        /// Used to set a state in the tracking store whenever a new execution is initiated from the client
        /// </summary>
        /// <param name="executionStartedEvent">The Execution Started Event being queued</param>
        /// <param name="eTag">The eTag value to use for optimistic concurrency or <c>null</c> to overwrite any existing execution status.</param>
        /// <param name="inputPayloadOverride">An override value to use for the Input column. If not specified, uses <see cref="ExecutionStartedEvent.Input"/>.</param>
        /// <param name="cancellationToken">The token to monitor for cancellation requests. The default value is <see cref="CancellationToken.None"/>.</param>
        /// <returns>Returns <c>true</c> if the record was created successfully; <c>false</c> otherwise.</returns>
        Task<bool> SetNewExecutionAsync(ExecutionStartedEvent executionStartedEvent, ETag? eTag, string inputPayloadOverride, CancellationToken cancellationToken = default);

        /// <summary>
        /// Used to update a state in the tracking store to pending whenever a rewind is initiated from the client
        /// </summary>
        /// <param name="instanceId">The instance being rewound</param>
        /// <param name="cancellationToken">The token to monitor for cancellation requests. The default value is <see cref="CancellationToken.None"/>.</param>
        Task UpdateStatusForRewindAsync(string instanceId, CancellationToken cancellationToken = default);

        /// <summary>
        /// Purge The History and state  which is older than thresholdDateTimeUtc based on the timestamp type specified by timeRangeFilterType
        /// </summary>
        /// <param name="thresholdDateTimeUtc">Timestamp threshold, data older than this will be removed</param>
        /// <param name="timeRangeFilterType">timeRangeFilterType governs the type of time stamp that will be used for decision making</param>
        /// <param name="cancellationToken">The token to monitor for cancellation requests. The default value is <see cref="CancellationToken.None"/>.</param>
        Task PurgeHistoryAsync(DateTime thresholdDateTimeUtc, OrchestrationStateTimeRangeFilterType timeRangeFilterType, CancellationToken cancellationToken = default);

        /// <summary>
        /// Purge the history for a concrete instance 
        /// </summary>
        /// <param name="instanceId">Instance ID</param>
        /// <param name="cancellationToken">The token to monitor for cancellation requests. The default value is <see cref="CancellationToken.None"/>.</param>
        /// <returns>Class containing number of storage requests sent, along with instances and rows deleted/purged</returns>
        Task<PurgeHistoryResult> PurgeInstanceHistoryAsync(string instanceId, CancellationToken cancellationToken = default);

        /// <summary>
        /// Purge the orchestration history for instances that match the conditions
        /// </summary>
        /// <param name="createdTimeFrom">Start creation time for querying instances for purging</param>
        /// <param name="createdTimeTo">End creation time for querying instances for purging</param>
        /// <param name="runtimeStatus">List of runtime status for querying instances for purging. Only Completed, Terminated, or Failed will be processed</param>
        /// <param name="cancellationToken">The token to monitor for cancellation requests. The default value is <see cref="CancellationToken.None"/>.</param>
        /// <returns>Class containing number of storage requests sent, along with instances and rows deleted/purged</returns>
        Task<PurgeHistoryResult> PurgeInstanceHistoryAsync(DateTime createdTimeFrom, DateTime? createdTimeTo, IEnumerable<OrchestrationStatus> runtimeStatus, CancellationToken cancellationToken = default);
    }
}<|MERGE_RESOLUTION|>--- conflicted
+++ resolved
@@ -73,13 +73,9 @@
         /// <param name="instanceId">InstanceId for the Orchestration Update</param>
         /// <param name="executionId">ExecutionId for the Orchestration Update</param>
         /// <param name="eTag">The ETag value to use for safe updates</param>
-<<<<<<< HEAD
+        /// <param name="trackingStoreContext">Additional context for the execution that is maintained by the tracking store.</param>
         /// <param name="cancellationToken">The token to monitor for cancellation requests. The default value is <see cref="CancellationToken.None"/>.</param>
-        Task<ETag?> UpdateStateAsync(OrchestrationRuntimeState newRuntimeState, OrchestrationRuntimeState oldRuntimeState, string instanceId, string executionId, ETag? eTag, CancellationToken cancellationToken = default);
-=======
-        /// <param name="trackingStoreContext">Additional context for the execution that is maintained by the tracking store.</param>
-        Task<string> UpdateStateAsync(OrchestrationRuntimeState newRuntimeState, OrchestrationRuntimeState oldRuntimeState, string instanceId, string executionId, string eTag, object trackingStoreContext);
->>>>>>> acdbf7ad
+        Task<ETag?> UpdateStateAsync(OrchestrationRuntimeState newRuntimeState, OrchestrationRuntimeState oldRuntimeState, string instanceId, string executionId, ETag? eTag, object trackingStoreContext, CancellationToken cancellationToken = default);
 
         /// <summary>
         /// Get The Orchestration State for the Latest or All Executions
