﻿//  ----------------------------------------------------------------------------------
//  Copyright Microsoft Corporation
//  Licensed under the Apache License, Version 2.0 (the "License");
//  you may not use this file except in compliance with the License.
//  You may obtain a copy of the License at
//  http://www.apache.org/licenses/LICENSE-2.0
//  Unless required by applicable law or agreed to in writing, software
//  distributed under the License is distributed on an "AS IS" BASIS,
//  WITHOUT WARRANTIES OR CONDITIONS OF ANY KIND, either express or implied.
//  See the License for the specific language governing permissions and
//  limitations under the License.
//  ----------------------------------------------------------------------------------

namespace DurableTask.AzureStorage.Tracking
{
    using System;
    using System.Collections.Generic;
    using System.Linq;
    using DurableTask.Core;
    using Microsoft.WindowsAzure.Storage.Table;

    /// <summary>
    /// OrchestrationInstanceStatusQueryBuilder is a builder to create a StorageTable Query
    /// </summary>
    public class OrchestrationInstanceStatusQueryCondition
    {
        /// <summary>
        /// RuntimeStatus
        /// </summary>
        public IEnumerable<OrchestrationStatus> RuntimeStatus { get; set; }

        /// <summary>
        /// CreatedTimeFrom
        /// </summary>
        public DateTime CreatedTimeFrom { get; set; }

        /// <summary>
        /// CreatedTimeTo
        /// </summary>
        public DateTime CreatedTimeTo { get; set; }

        /// <summary>
        /// Collection of TaskHub name
        /// </summary>
        public IEnumerable<string> TaskHubNames { get; set; }

        /// <summary>
        /// InstanceIdPrefix
        /// </summary>
        public string InstanceIdPrefix { get; set; }

        /// <summary>
<<<<<<< HEAD
=======
        /// If true, the input will be returned with the query
        /// </summary>
        public bool FetchInput { get; set; } = true;

        /// <summary>
>>>>>>> 4b0d4b63
        /// Get the TableQuery object
        /// </summary>
        /// <typeparam name="T"></typeparam>
        /// <returns></returns>
        public TableQuery<T> ToTableQuery<T>()
            where T : TableEntity, new()
        {
            var query = new TableQuery<T>();
            if (!((this.RuntimeStatus == null || (!this.RuntimeStatus.Any())) && 
                this.CreatedTimeFrom == default(DateTime) && 
                this.CreatedTimeTo == default(DateTime) &&
                this.TaskHubNames == null &&
                this.InstanceIdPrefix == null))
            {
                if (!FetchInput)
                {
                    IList<string> columns = new List<string> { "ExecutionId", "Name", "Version", "Output", "CustomStatus", "CreatedTime", "LastUpdatedTime", "RuntimeStatus" };
                    query.Select(columns);
                }

                query.Where(this.GetConditions());
            }

            return query;
        }

        string GetConditions()
        {
            var conditions = new List<string>();

            if (default(DateTime) != this.CreatedTimeFrom)
            {
                conditions.Add(TableQuery.GenerateFilterConditionForDate("CreatedTime", QueryComparisons.GreaterThanOrEqual, new DateTimeOffset(this.CreatedTimeFrom)));
            }

            if (default(DateTime) != this.CreatedTimeTo)
            {
                conditions.Add(TableQuery.GenerateFilterConditionForDate("CreatedTime", QueryComparisons.LessThanOrEqual, new DateTimeOffset(this.CreatedTimeTo)));
            }

            if (this.RuntimeStatus != null && this.RuntimeStatus.Any())
            {
                string runtimeCondition = this.RuntimeStatus.Select(x => TableQuery.GenerateFilterCondition("RuntimeStatus", QueryComparisons.Equal, x.ToString()))
                                    .Aggregate((a, b) => TableQuery.CombineFilters(a, TableOperators.Or, b));
                if (runtimeCondition.Count() != 0)
                {
                    conditions.Add(runtimeCondition);
                }
            }

            if (this.TaskHubNames != null)
            {
                string taskHubCondition = this.TaskHubNames.Select(x => TableQuery.GenerateFilterCondition("TaskHubName", QueryComparisons.Equal, x.ToString()))
                    .Aggregate((a, b) => TableQuery.CombineFilters(a, TableOperators.Or, b));
                if (taskHubCondition.Count() != 0)
                {
                    conditions.Add(taskHubCondition);
                }
            }

            if (!string.IsNullOrEmpty(this.InstanceIdPrefix))
            {
                int length = this.InstanceIdPrefix.Length - 1;
                char incrementedLastChar = (char)(this.InstanceIdPrefix[length] + 1);

                string greaterThanPrefix = this.InstanceIdPrefix.Substring(0, length) + incrementedLastChar;

                conditions.Add(TableQuery.CombineFilters(
                    TableQuery.GenerateFilterCondition("PartitionKey", QueryComparisons.GreaterThanOrEqual, InstanceIdPrefix), 
                    TableOperators.And, 
                    TableQuery.GenerateFilterCondition("PartitionKey", QueryComparisons.LessThan, greaterThanPrefix)));
            }

            return conditions.Count == 1 ? 
                conditions[0] : 
                conditions.Aggregate((a, b) => TableQuery.CombineFilters(a, TableOperators.And, b));
        }

        /// <summary>
        /// Parse is a factory method of the OrchestrationInstanceStatusConditionQuery
        /// </summary>
        /// <param name="createdTimeFrom">CreatedTimeFrom</param>
        /// <param name="createdTimeTo">CreatedTimeTo</param>
        /// <param name="runtimeStatus">RuntimeStatus</param>
        /// <returns></returns>
        public static OrchestrationInstanceStatusQueryCondition Parse(DateTime createdTimeFrom, DateTime? createdTimeTo, IEnumerable<OrchestrationStatus> runtimeStatus)
        {
            var condition = new OrchestrationInstanceStatusQueryCondition
            {
                CreatedTimeFrom = createdTimeFrom,
                CreatedTimeTo = createdTimeTo ?? default(DateTime),
                RuntimeStatus = runtimeStatus
            };
            return condition;
        }
    }
}<|MERGE_RESOLUTION|>--- conflicted
+++ resolved
@@ -50,14 +50,11 @@
         public string InstanceIdPrefix { get; set; }
 
         /// <summary>
-<<<<<<< HEAD
-=======
         /// If true, the input will be returned with the query
         /// </summary>
         public bool FetchInput { get; set; } = true;
 
         /// <summary>
->>>>>>> 4b0d4b63
         /// Get the TableQuery object
         /// </summary>
         /// <typeparam name="T"></typeparam>
