﻿//  ----------------------------------------------------------------------------------
//  Copyright Microsoft Corporation
//  Licensed under the Apache License, Version 2.0 (the "License");
//  you may not use this file except in compliance with the License.
//  You may obtain a copy of the License at
//  http://www.apache.org/licenses/LICENSE-2.0
//  Unless required by applicable law or agreed to in writing, software
//  distributed under the License is distributed on an "AS IS" BASIS,
//  WITHOUT WARRANTIES OR CONDITIONS OF ANY KIND, either express or implied.
//  See the License for the specific language governing permissions and
//  limitations under the License.
//  ----------------------------------------------------------------------------------

namespace DurableTask.AzureStorage.Tracking
{
    using System;
    using System.Collections.Generic;
    using System.Threading;
    using System.Threading.Tasks;
    using Azure;
    using DurableTask.Core;
    using DurableTask.Core.History;

    abstract class TrackingStoreBase : ITrackingStore
    {
        /// <inheritdoc />
        public abstract Task CreateAsync(CancellationToken cancellationToken = default);

        /// <inheritdoc />
        public abstract Task DeleteAsync(CancellationToken cancellationToken = default);

        /// <inheritdoc />
        public virtual Task<bool> ExistsAsync(CancellationToken cancellationToken = default)
        {
            throw new NotSupportedException();
        }

        /// <inheritdoc />
        public abstract Task<OrchestrationHistory> GetHistoryEventsAsync(string instanceId, string expectedExecutionId, CancellationToken cancellationToken = default);

        /// <inheritdoc />
        public virtual IAsyncEnumerable<string> RewindHistoryAsync(string instanceId, CancellationToken cancellationToken = default)
        {
            throw new NotSupportedException();
        }

        /// <inheritdoc />
        public abstract Task<InstanceStatus> FetchInstanceStatusAsync(string instanceId, CancellationToken cancellationToken = default);

        /// <inheritdoc />
        public abstract IAsyncEnumerable<OrchestrationState> GetStateAsync(string instanceId, bool allExecutions, bool fetchInput, CancellationToken cancellationToken = default);

        /// <inheritdoc />
        public abstract Task<OrchestrationState> GetStateAsync(string instanceId, string executionId, bool fetchInput, CancellationToken cancellationToken = default);

        /// <inheritdoc />
        public virtual IAsyncEnumerable<OrchestrationState> GetStateAsync(CancellationToken cancellationToken = default)
        {
            throw new NotSupportedException();
        }

        /// <inheritdoc />
        public virtual IAsyncEnumerable<OrchestrationState> GetStateAsync(IEnumerable<string> instanceIds, CancellationToken cancellationToken = default)
        {
            throw new NotSupportedException();
        }

        /// <inheritdoc />
        public virtual AsyncPageable<OrchestrationState> GetStateAsync(DateTime createdTimeFrom, DateTime? createdTimeTo, IEnumerable<OrchestrationStatus> runtimeStatus, CancellationToken cancellationToken = default)
        {
            throw new NotSupportedException();
        }

        public virtual AsyncPageable<OrchestrationState> GetStateAsync(OrchestrationInstanceStatusQueryCondition condition, CancellationToken cancellationToken = default)
        {
            throw new NotSupportedException();
        }

        /// <inheritdoc />
        public abstract Task PurgeHistoryAsync(DateTime thresholdDateTimeUtc, OrchestrationStateTimeRangeFilterType timeRangeFilterType, CancellationToken cancellationToken = default);

        /// <inheritdoc />
        public virtual Task<PurgeHistoryResult> PurgeInstanceHistoryAsync(string instanceId, CancellationToken cancellationToken = default)
        {
            throw new NotSupportedException();
        }

        /// <inheritdoc />
        public virtual Task<PurgeHistoryResult> PurgeInstanceHistoryAsync(DateTime createdTimeFrom, DateTime? createdTimeTo, IEnumerable<OrchestrationStatus> runtimeStatus, CancellationToken cancellationToken = default)
        {
            throw new NotSupportedException();
        }

        /// <inheritdoc />
        public abstract Task<bool> SetNewExecutionAsync(ExecutionStartedEvent executionStartedEvent, ETag? eTag, string inputStatusOverride, CancellationToken cancellationToken = default);

        /// <inheritdoc />
        public virtual Task UpdateStatusForRewindAsync(string instanceId, CancellationToken cancellationToken = default)
        {
            throw new NotSupportedException();
        }

        /// <inheritdoc />
        public abstract Task StartAsync(CancellationToken cancellationToken = default);

        /// <inheritdoc />
<<<<<<< HEAD
        public abstract Task<ETag?> UpdateStateAsync(OrchestrationRuntimeState newRuntimeState, OrchestrationRuntimeState oldRuntimeState, string instanceId, string executionId, ETag? eTag, CancellationToken cancellationToken = default);
=======
        public abstract Task<string> UpdateStateAsync(OrchestrationRuntimeState newRuntimeState, OrchestrationRuntimeState oldRuntimeState, string instanceId, string executionId, string eTag, object executionData);
>>>>>>> acdbf7ad
    }
}<|MERGE_RESOLUTION|>--- conflicted
+++ resolved
@@ -104,10 +104,6 @@
         public abstract Task StartAsync(CancellationToken cancellationToken = default);
 
         /// <inheritdoc />
-<<<<<<< HEAD
-        public abstract Task<ETag?> UpdateStateAsync(OrchestrationRuntimeState newRuntimeState, OrchestrationRuntimeState oldRuntimeState, string instanceId, string executionId, ETag? eTag, CancellationToken cancellationToken = default);
-=======
-        public abstract Task<string> UpdateStateAsync(OrchestrationRuntimeState newRuntimeState, OrchestrationRuntimeState oldRuntimeState, string instanceId, string executionId, string eTag, object executionData);
->>>>>>> acdbf7ad
+        public abstract Task<ETag?> UpdateStateAsync(OrchestrationRuntimeState newRuntimeState, OrchestrationRuntimeState oldRuntimeState, string instanceId, string executionId, ETag? eTag, object executionData, CancellationToken cancellationToken = default);
     }
 }