--- conflicted
+++ resolved
@@ -256,12 +256,8 @@
             string InstanceId,
             string ExecutionId,
             string PartitionId,
-<<<<<<< HEAD
             long DequeueCount,
-=======
-            int DequeueCount,
             string PopReceipt,
->>>>>>> 290abd2d
             string AppName,
             string ExtensionVersion)
         {
