--- conflicted
+++ resolved
@@ -148,21 +148,14 @@
                 LazyThreadSafetyMode.ExecutionAndPublication);
 
             this.leaseManager = GetBlobLeaseManager(
-<<<<<<< HEAD
-                settings.TaskHubName,
-                settings.WorkerId,
+                this.settings,
                 this.blobClient,
-                settings.LeaseInterval,
-                settings.LeaseRenewInterval,
-=======
-                settings,
-                account,
->>>>>>> a52ba58f
                 this.stats);
+
             this.partitionManager = new PartitionManager<BlobLease>(
                 this.settings,
                 this.storageAccountName,
-                settings.WorkerId,
+                this.settings.WorkerId,
                 this.leaseManager,
                 new PartitionManagerOptions
                 {
@@ -172,13 +165,11 @@
                 });
 
             this.appLeaseManager = new AppLeaseManager(
+                this.settings,
                 this.storageAccountName,
-                this.settings.TaskHubName,
-                settings.WorkerId,
                 this.blobClient,
-                GetLeaseContainerName(settings.TaskHubName),
-                settings.AppName,
-                settings.AppLeaseOptions,
+                GetLeaseContainerName(this.settings.TaskHubName),
+                this.settings.AppLeaseOptions,
                 this.stats);
 
             this.orchestrationSessionManager = new OrchestrationSessionManager(
@@ -242,35 +233,16 @@
         }
 
         static BlobLeaseManager GetBlobLeaseManager(
-<<<<<<< HEAD
-            string taskHub,
-            string workerName,
+            AzureStorageOrchestrationServiceSettings settings,
             CloudBlobClient blobClient,
-            TimeSpan leaseInterval,
-            TimeSpan renewalInterval,
             AzureStorageOrchestrationServiceStats stats)
         {
             return new BlobLeaseManager(
-                taskHubName: taskHub,
-                workerName: workerName,
-                leaseContainerName: GetLeaseContainerName(taskHub),
+                settings,
+                leaseContainerName: GetLeaseContainerName(settings.TaskHubName),
                 blobPrefix: string.Empty,
                 consumerGroupName: "default",
                 storageClient: blobClient,
-                leaseInterval: leaseInterval,
-                renewInterval: renewalInterval,
-=======
-            AzureStorageOrchestrationServiceSettings settings,
-            CloudStorageAccount account,
-            AzureStorageOrchestrationServiceStats stats)
-        {
-            return new BlobLeaseManager(
-                settings,
-                leaseContainerName: settings.TaskHubName.ToLowerInvariant() + "-leases",
-                blobPrefix: string.Empty,
-                consumerGroupName: "default",
-                storageClient: account.CreateCloudBlobClient(),
->>>>>>> a52ba58f
                 skipBlobContainerCreation: false,
                 stats: stats);
         }
@@ -608,12 +580,8 @@
                 throw new ArgumentNullException(nameof(settings.TaskHubName));
             }
 
-<<<<<<< HEAD
-            BlobLeaseManager inactiveLeaseManager = GetBlobLeaseManager(taskHub, "n/a", account.CreateCloudBlobClient(), TimeSpan.Zero, TimeSpan.Zero, null);
-=======
             string taskHub = settings.TaskHubName;
-            BlobLeaseManager inactiveLeaseManager = GetBlobLeaseManager(settings, account, null);
->>>>>>> a52ba58f
+            BlobLeaseManager inactiveLeaseManager = GetBlobLeaseManager(settings, account.CreateCloudBlobClient(), null);
             TaskHubInfo hubInfo = await inactiveLeaseManager.GetOrCreateTaskHubInfoAsync(
                 GetTaskHubInfo(taskHub, defaultPartitionCount));
 
