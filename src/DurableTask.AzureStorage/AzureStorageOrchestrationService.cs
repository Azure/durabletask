﻿//  ----------------------------------------------------------------------------------
//  Copyright Microsoft Corporation
//  Licensed under the Apache License, Version 2.0 (the "License");
//  you may not use this file except in compliance with the License.
//  You may obtain a copy of the License at
//  http://www.apache.org/licenses/LICENSE-2.0
//  Unless required by applicable law or agreed to in writing, software
//  distributed under the License is distributed on an "AS IS" BASIS,
//  WITHOUT WARRANTIES OR CONDITIONS OF ANY KIND, either express or implied.
//  See the License for the specific language governing permissions and
//  limitations under the License.
//  ----------------------------------------------------------------------------------

namespace DurableTask.AzureStorage
{
    using System;
    using System.Collections.Concurrent;
    using System.Collections.Generic;
<<<<<<< HEAD
    using System.Diagnostics;
=======
    using System.Diagnostics.Tracing;
>>>>>>> 0098fffd
    using System.Linq;
    using System.Net;
    using System.Runtime.ExceptionServices;
    using System.Text;
    using System.Threading;
    using System.Threading.Tasks;
    using DurableTask.AzureStorage.Messaging;
    using DurableTask.AzureStorage.Monitoring;
    using DurableTask.AzureStorage.Partitioning;
    using DurableTask.AzureStorage.Tracking;
    using DurableTask.Core;
    using DurableTask.Core.Exceptions;
    using DurableTask.Core.History;
    using Microsoft.WindowsAzure.Storage;
    using Microsoft.WindowsAzure.Storage.Blob;
    using Microsoft.WindowsAzure.Storage.Queue;
    using Newtonsoft.Json;

    /// <summary>
    /// Orchestration service provider for the Durable Task Framework which uses Azure Storage as the durable store.
    /// </summary>
    public sealed class AzureStorageOrchestrationService :
        IOrchestrationService,
        IOrchestrationServiceClient,
        IPartitionObserver<BlobLease>,
        IDisposable
    {
        static readonly HistoryEvent[] EmptyHistoryEventList = new HistoryEvent[0];

        static readonly OrchestrationInstance EmptySourceInstance = new OrchestrationInstance
        {
            InstanceId = string.Empty,
            ExecutionId = string.Empty
        };

        readonly AzureStorageOrchestrationServiceSettings settings;
        readonly AzureStorageOrchestrationServiceStats stats;
        readonly string storageAccountName;
        readonly CloudQueueClient queueClient;
        readonly CloudBlobClient blobClient;
        readonly ConcurrentDictionary<string, ControlQueue> allControlQueues;
        readonly WorkItemQueue workItemQueue;
        readonly ConcurrentDictionary<string, ActivitySession> activeActivitySessions;
        readonly MessageManager messageManager;

        readonly ITrackingStore trackingStore;

        readonly ResettableLazy<Task> taskHubCreator;
        readonly BlobLeaseManager leaseManager;
        readonly PartitionManager<BlobLease> partitionManager;
        readonly OrchestrationSessionManager orchestrationSessionManager;
        readonly object hubCreationLock;

        bool isStarted;
        Task statsLoop;
        CancellationTokenSource shutdownSource;

        /// <summary>
        /// Initializes a new instance of the <see cref="AzureStorageOrchestrationService"/> class.
        /// </summary>
        /// <param name="settings">The settings used to configure the orchestration service.</param>
        public AzureStorageOrchestrationService(AzureStorageOrchestrationServiceSettings settings)
            : this(settings, null)
        { }

        /// <summary>
        /// Initializes a new instance of the <see cref="AzureStorageOrchestrationService"/> class with a custom instance store.
        /// </summary>
        /// <param name="settings">The settings used to configure the orchestration service.</param>
        /// <param name="customInstanceStore">Custom UserDefined Instance store to be used with the AzureStorageOrchestrationService</param>
        public AzureStorageOrchestrationService(AzureStorageOrchestrationServiceSettings settings, IOrchestrationServiceInstanceStore customInstanceStore)
        {
            if (settings == null)
            {
                throw new ArgumentNullException(nameof(settings));
            }

            ValidateSettings(settings);

            this.settings = settings;
 
            CloudStorageAccount account = settings.StorageAccountDetails == null
                ? CloudStorageAccount.Parse(settings.StorageConnectionString)
                : settings.StorageAccountDetails.ToCloudStorageAccount();

            this.storageAccountName = account.Credentials.AccountName;
            this.stats = new AzureStorageOrchestrationServiceStats();
            this.queueClient = account.CreateCloudQueueClient();
            this.queueClient.BufferManager = SimpleBufferManager.Shared;
            this.blobClient = account.CreateCloudBlobClient();
            this.blobClient.BufferManager = SimpleBufferManager.Shared;

            string compressedMessageBlobContainerName = $"{settings.TaskHubName.ToLowerInvariant()}-largemessages";
            NameValidator.ValidateContainerName(compressedMessageBlobContainerName);
            this.messageManager = new MessageManager(this.blobClient, compressedMessageBlobContainerName);

            this.allControlQueues = new ConcurrentDictionary<string, ControlQueue>();
            for (int i = 0; i < this.settings.PartitionCount; i++)
            {
                CloudQueue controlStorageQueue = GetControlQueue(this.queueClient, this.settings.TaskHubName, i);
                ControlQueue controlQueue = new ControlQueue(controlStorageQueue, this.settings, this.stats, this.messageManager);
                this.allControlQueues.TryAdd(controlQueue.Name, controlQueue);
            }

            CloudQueue workItemStorageQueue = GetWorkItemQueue(account, settings.TaskHubName);
            this.workItemQueue = new WorkItemQueue(workItemStorageQueue, this.settings, this.stats, this.messageManager);

            if (customInstanceStore == null)
            {
                if (settings.HasTrackingStoreStorageAccount)
                {
                    this.trackingStore = new AzureTableTrackingStore(settings, this.messageManager, this.stats, settings.TrackingStoreStorageAccountDetails.ToCloudStorageAccount());
                }
                else
                {
                    this.trackingStore = new AzureTableTrackingStore(settings, this.messageManager, this.stats, account);
                }
            }
            else
            {
                this.trackingStore = new InstanceStoreBackedTrackingStore(customInstanceStore);
            }

            this.activeActivitySessions = new ConcurrentDictionary<string, ActivitySession>(StringComparer.OrdinalIgnoreCase);

            this.hubCreationLock = new object();
            this.taskHubCreator = new ResettableLazy<Task>(
                this.GetTaskHubCreatorTask,
                LazyThreadSafetyMode.ExecutionAndPublication);

            this.leaseManager = GetBlobLeaseManager(
                settings,
                account,
                this.stats);
            this.partitionManager = new PartitionManager<BlobLease>(
                this.settings,
                this.storageAccountName,
                settings.WorkerId,
                this.leaseManager,
                new PartitionManagerOptions
                {
                    AcquireInterval = settings.LeaseAcquireInterval,
                    RenewInterval = settings.LeaseRenewInterval,
                    LeaseInterval = settings.LeaseInterval,
                });

            this.orchestrationSessionManager = new OrchestrationSessionManager(
                this.storageAccountName,
                this.settings,
                this.stats,
                this.trackingStore);
        }

        internal string WorkerId => this.settings.WorkerId;

        internal IEnumerable<ControlQueue> AllControlQueues => this.allControlQueues.Values;

        internal IEnumerable<ControlQueue> OwnedControlQueues => this.orchestrationSessionManager.Queues;

        internal WorkItemQueue WorkItemQueue => this.workItemQueue;

        internal ITrackingStore TrackingStore => this.trackingStore;

        internal static CloudQueue GetControlQueue(CloudStorageAccount account, string taskHub, int partitionIndex)
        {
            if (account == null)
            {
                throw new ArgumentNullException(nameof(account));
            }

            return GetControlQueue(account.CreateCloudQueueClient(), taskHub, partitionIndex);
        }

        internal static CloudQueue GetControlQueue(CloudQueueClient queueClient, string taskHub, int partitionIndex)
        {
            return GetQueueInternal(queueClient, taskHub, $"control-{partitionIndex:00}");
        }

        internal static CloudQueue GetWorkItemQueue(CloudStorageAccount account, string taskHub)
        {
            if (account == null)
            {
                throw new ArgumentNullException(nameof(account));
            }

            return GetQueueInternal(account.CreateCloudQueueClient(), taskHub, "workitems");
        }

        static CloudQueue GetQueueInternal(CloudQueueClient queueClient, string taskHub, string suffix)
        {
            if (queueClient == null)
            {
                throw new ArgumentNullException(nameof(queueClient));
            }

            if (string.IsNullOrEmpty(taskHub))
            {
                throw new ArgumentNullException(nameof(taskHub));
            }

            string queueName = $"{taskHub.ToLowerInvariant()}-{suffix}";
            NameValidator.ValidateQueueName(queueName);

            return queueClient.GetQueueReference(queueName);
        }

        static BlobLeaseManager GetBlobLeaseManager(
            AzureStorageOrchestrationServiceSettings settings,
            CloudStorageAccount account,
            AzureStorageOrchestrationServiceStats stats)
        {
            return new BlobLeaseManager(
                settings,
                leaseContainerName: settings.TaskHubName.ToLowerInvariant() + "-leases",
                blobPrefix: string.Empty,
                consumerGroupName: "default",
                storageClient: account.CreateCloudBlobClient(),
                skipBlobContainerCreation: false,
                stats: stats);
        }

        static void ValidateSettings(AzureStorageOrchestrationServiceSettings settings)
        {
            if (settings.ControlQueueBatchSize > 32)
            {
                throw new ArgumentOutOfRangeException(nameof(settings), "The control queue batch size must not exceed 32.");
            }

            if (settings.PartitionCount < 1 || settings.PartitionCount > 16)
            {
                throw new ArgumentOutOfRangeException(nameof(settings), "The number of partitions must be a positive integer and no greater than 16.");
            }

            // TODO: More validation.
        }

        #region IOrchestrationService
        /// <summary>
        /// Gets or sets the maximum number of orchestrations that can be processed concurrently on a single node.
        /// </summary>
        public int MaxConcurrentTaskOrchestrationWorkItems
        {
            get { return this.settings.MaxConcurrentTaskOrchestrationWorkItems; }
        }

        /// <summary>
        /// Gets or sets the maximum number of work items that can be processed concurrently on a single node.
        /// </summary>
        public int MaxConcurrentTaskActivityWorkItems
        {
            get { return this.settings.MaxConcurrentTaskActivityWorkItems; }
        }

        /// <summary>
        ///  Should we carry over unexecuted raised events to the next iteration of an orchestration on ContinueAsNew
        /// </summary>
        public BehaviorOnContinueAsNew EventBehaviourForContinueAsNew
        {
            get { return this.settings.EventBehaviourForContinueAsNew; }
        }

        // We always leave the dispatcher counts at one unless we can find a customer workload that requires more.
        /// <inheritdoc />
        public int TaskActivityDispatcherCount { get; } = 1;

        /// <inheritdoc />
        public int TaskOrchestrationDispatcherCount { get; } = 1;

        #region Management Operations (Create/Delete/Start/Stop)
        /// <summary>
        /// Deletes and creates the neccesary Azure Storage resources for the orchestration service.
        /// </summary>
        public async Task CreateAsync()
        {
            await this.DeleteAsync();
            await this.EnsureTaskHubAsync();
        }

        /// <summary>
        /// Creates the necessary Azure Storage resources for the orchestration service if they don't already exist.
        /// </summary>
        public Task CreateIfNotExistsAsync()
        {
            return this.EnsureTaskHubAsync();
        }

        async Task EnsureTaskHubAsync()
        {
            try
            {
                await this.taskHubCreator.Value;
            }
            catch (Exception e)
            {
                this.settings.Logger.GeneralError(
                    this.storageAccountName,
                    this.settings.TaskHubName,
                    $"Failed to create the task hub: {e}");

                // Don't want to cache the failed task
                this.taskHubCreator.Reset();
                throw;
            }
        }

        // Internal logic used by the lazy taskHubCreator
        async Task GetTaskHubCreatorTask()
        {
            TaskHubInfo hubInfo = GetTaskHubInfo(this.settings.TaskHubName, this.settings.PartitionCount);
            await this.leaseManager.CreateLeaseStoreIfNotExistsAsync(hubInfo);
            this.stats.StorageRequests.Increment();

            var tasks = new List<Task>();

            tasks.Add(this.trackingStore.CreateAsync());

            tasks.Add(this.workItemQueue.CreateIfNotExistsAsync());

            foreach (ControlQueue controlQueue in this.allControlQueues.Values)
            {
                tasks.Add(controlQueue.CreateIfNotExistsAsync());
                tasks.Add(this.leaseManager.CreateLeaseIfNotExistAsync(controlQueue.Name));
            }

            await Task.WhenAll(tasks.ToArray());
            this.stats.StorageRequests.Increment(tasks.Count);
        }

        /// <summary>
        /// Deletes the Azure Storage resources used by the orchestration service.
        /// </summary>
        public Task DeleteAsync()
        {
            return this.DeleteAsync(deleteInstanceStore: true);
        }

        /// <inheritdoc />
        public async Task CreateAsync(bool recreateInstanceStore)
        {
            if (recreateInstanceStore)
            {
                await DeleteTrackingStore();

                this.taskHubCreator.Reset();
            }

            await this.taskHubCreator.Value;
        }

        /// <inheritdoc />
        public async Task DeleteAsync(bool deleteInstanceStore)
        {
            var tasks = new List<Task>();

            foreach (string partitionId in this.allControlQueues.Keys)
            {
                if (this.allControlQueues.TryGetValue(partitionId, out ControlQueue controlQueue))
                {
                    tasks.Add(controlQueue.DeleteIfExistsAsync());
                }
            }

            tasks.Add(this.workItemQueue.DeleteIfExistsAsync());

            if (deleteInstanceStore)
            {
                tasks.Add(DeleteTrackingStore());
            }

            tasks.Add(this.leaseManager.DeleteAllAsync().ContinueWith(t =>
            {
                if (t.Exception?.InnerExceptions?.Count > 0)
                {
                    foreach (Exception e in t.Exception.InnerExceptions)
                    {
                        StorageException storageException = e as StorageException;
                        if (storageException == null || storageException.RequestInformation.HttpStatusCode != 404)
                        {
                            ExceptionDispatchInfo.Capture(e).Throw();
                        }
                    }
                }
            }));

            tasks.Add(this.messageManager.DeleteContainerAsync());

            await Task.WhenAll(tasks.ToArray());
            this.stats.StorageRequests.Increment(tasks.Count);
            this.taskHubCreator.Reset();
        }

        private Task DeleteTrackingStore()
        {
            return this.trackingStore.DeleteAsync();
        }

        /// <inheritdoc />
        public async Task StartAsync()
        {
            if (this.isStarted)
            {
                throw new InvalidOperationException("The orchestration service has already started.");
            }
            await this.CreateIfNotExistsAsync();
            await this.trackingStore.StartAsync();

            // Disable nagling to improve storage access latency:
            // https://blogs.msdn.microsoft.com/windowsazurestorage/2010/06/25/nagles-algorithm-is-not-friendly-towards-small-requests/
            // Ad-hoc testing has shown very nice improvements (20%-50% drop in queue message age for simple scenarios).
            ServicePointManager.FindServicePoint(this.workItemQueue.Uri).UseNagleAlgorithm = false;

            this.shutdownSource?.Dispose();
            this.shutdownSource = new CancellationTokenSource();
            this.statsLoop = Task.Run(() => this.ReportStatsLoop(this.shutdownSource.Token));

            await this.partitionManager.InitializeAsync();
            await this.partitionManager.SubscribeAsync(this);
            await this.partitionManager.StartAsync();

            this.isStarted = true;
        }

        /// <inheritdoc />
        public Task StopAsync()
        {
            return this.StopAsync(isForced: false);
        }

        /// <inheritdoc />
        public async Task StopAsync(bool isForced)
        {
            this.shutdownSource.Cancel();
            await this.statsLoop;
            await this.partitionManager.StopAsync();
            this.isStarted = false;
        }

        async Task ReportStatsLoop(CancellationToken cancellationToken)
        {
            while (!cancellationToken.IsCancellationRequested)
            {
                try
                {
                    await Task.Delay(TimeSpan.FromMinutes(1), cancellationToken);
                    this.ReportStats();
                }
                catch (TaskCanceledException)
                {
                    // shutting down
                    break;
                }
                catch (Exception e)
                {
                    this.settings.Logger.GeneralError(
                        this.storageAccountName,
                        this.settings.TaskHubName,
                        $"Unexpected error in {nameof(ReportStatsLoop)}: {e}");
                }
            }

            // Final reporting of stats
            this.ReportStats();
        }

        void ReportStats()
        {
            // The following stats are reported on a per-interval basis.
            long storageRequests = this.stats.StorageRequests.Reset();
            long messagesSent = this.stats.MessagesSent.Reset();
            long messagesRead = this.stats.MessagesRead.Reset();
            long messagesUpdated = this.stats.MessagesUpdated.Reset();
            long tableEntitiesWritten = this.stats.TableEntitiesWritten.Reset();
            long tableEntitiesRead = this.stats.TableEntitiesRead.Reset();

            // The remaining stats are running numbers
            this.orchestrationSessionManager.GetStats(
                out int pendingOrchestratorInstances,
                out int pendingOrchestrationMessages,
                out int activeOrchestrationSessions);

            this.settings.Logger.OrchestrationServiceStats(
                this.storageAccountName,
                this.settings.TaskHubName,
                storageRequests,
                messagesSent,
                messagesRead,
                messagesUpdated,
                tableEntitiesWritten,
                tableEntitiesRead,
                pendingOrchestratorInstances,
                pendingOrchestrationMessages,
                activeOrchestrationSessions,
                this.stats.ActiveActivityExecutions.Value);
        }

        async Task IPartitionObserver<BlobLease>.OnPartitionAcquiredAsync(BlobLease lease)
        {
            CloudQueue storageQueue = this.queueClient.GetQueueReference(lease.PartitionId);
            await storageQueue.CreateIfNotExistsAsync();
            this.stats.StorageRequests.Increment();

            var controlQueue = new ControlQueue(storageQueue, this.settings, this.stats, this.messageManager);
            this.orchestrationSessionManager.AddQueue(lease.PartitionId, controlQueue, this.shutdownSource.Token);

            this.allControlQueues[lease.PartitionId] = controlQueue;
        }

        Task IPartitionObserver<BlobLease>.OnPartitionReleasedAsync(BlobLease lease, CloseReason reason)
        {
            this.orchestrationSessionManager.RemoveQueue(lease.PartitionId);
            return Utils.CompletedTask;
        }

        // Used for testing
        internal Task<IEnumerable<BlobLease>> ListBlobLeasesAsync()
        {
            return this.leaseManager.ListLeasesAsync();
        }

        internal static async Task<CloudQueue[]> GetControlQueuesAsync(
            CloudStorageAccount account,
            AzureStorageOrchestrationServiceSettings settings,
            int defaultPartitionCount)
        {
            if (account == null)
            {
                throw new ArgumentNullException(nameof(account));
            }

            if (settings.TaskHubName == null)
            {
                throw new ArgumentNullException(nameof(settings.TaskHubName));
            }

            string taskHub = settings.TaskHubName;
            BlobLeaseManager inactiveLeaseManager = GetBlobLeaseManager(settings, account, null);
            TaskHubInfo hubInfo = await inactiveLeaseManager.GetOrCreateTaskHubInfoAsync(
                GetTaskHubInfo(taskHub, defaultPartitionCount));

            CloudQueueClient queueClient = account.CreateCloudQueueClient();

            var controlQueues = new CloudQueue[hubInfo.PartitionCount];
            for (int i = 0; i < hubInfo.PartitionCount; i++)
            {
                controlQueues[i] = GetControlQueue(queueClient, taskHub, i);
            }

            return controlQueues;
        }

        static TaskHubInfo GetTaskHubInfo(string taskHub, int partitionCount)
        {
            return new TaskHubInfo(taskHub, DateTime.UtcNow, partitionCount);
        }

        #endregion

        #region Orchestration Work Item Methods
        /// <inheritdoc />
        public async Task<TaskOrchestrationWorkItem> LockNextTaskOrchestrationWorkItemAsync(
            TimeSpan receiveTimeout,
            CancellationToken cancellationToken)
        {
            Guid traceActivityId = StartNewLogicalTraceScope(useExisting: true);

            await this.EnsureTaskHubAsync();

            using (var linkedCts = CancellationTokenSource.CreateLinkedTokenSource(cancellationToken, this.shutdownSource.Token))
            {
                OrchestrationSession session = null;
                TaskOrchestrationWorkItem orchestrationWorkItem = null;

                try
                {
                    // This call will block until the next session is ready
                    session = await this.orchestrationSessionManager.GetNextSessionAsync(linkedCts.Token);
                    if (session == null)
                    {
                        return null;
                    }

                    // Make sure we still own the partition. If not, abandon the session.
                    if (session.ControlQueue.IsReleased)
                    {
                        await this.AbandonAndReleaseSessionAsync(session);
                        return null;
                    }

                    session.StartNewLogicalTraceScope();

                    List<MessageData> outOfOrderMessages = null;

                    foreach (MessageData message in session.CurrentMessageBatch)
                    {
                        if (session.IsOutOfOrderMessage(message))
                        {
                            if (outOfOrderMessages == null)
                            {
                                outOfOrderMessages = new List<MessageData>();
                            }

                            // This can happen if a lease change occurs and a new node receives a message for an 
                            // orchestration that has not yet checkpointed its history. We abandon such messages
                            // so that they can be reprocessed after the history checkpoint has completed.
                            this.settings.Logger.ReceivedOutOfOrderMessage(
                                this.storageAccountName,
                                this.settings.TaskHubName,
                                session.Instance.InstanceId,
                                session.Instance.ExecutionId,
                                session.ControlQueue.Name,
                                message.TaskMessage.Event.EventType.ToString(),
                                Utils.GetTaskEventId(message.TaskMessage.Event),
                                message.OriginalQueueMessage.Id,
                                message.Episode.GetValueOrDefault(-1),
                                session.LastCheckpointTime);
                            outOfOrderMessages.Add(message);
                        }
                        else
                        {
                            session.TraceProcessingMessage(message, isExtendedSession: false);
                        }
                    }

                    if (outOfOrderMessages?.Count > 0)
                    {
                        // This will also remove the messages from the current batch.
                        await this.AbandonMessagesAsync(session, outOfOrderMessages);
                    }

                    if (session.CurrentMessageBatch.Count == 0)
                    {
                        // All messages were removed. Release the work item.
                        await this.AbandonAndReleaseSessionAsync(session);
                        return null;
                    }

                    // Create or restore Correlation TraceContext

                    TraceContextBase currentRequestTraceContext = null;
                    CorrelationTraceClient.Propagate(
                        () =>
                        {
                            var isReplaying = session.RuntimeState.ExecutionStartedEvent?.IsPlayed ?? false;
                            TraceContextBase parentTraceContext = GetParentTraceContext(session.CurrentMessageBatch);
                            currentRequestTraceContext = GetRequestTraceContext(isReplaying, parentTraceContext);
                        });

                    orchestrationWorkItem = new TaskOrchestrationWorkItem
                    {
                        InstanceId = session.Instance.InstanceId,
                        LockedUntilUtc = session.CurrentMessageBatch.Min(msg => msg.OriginalQueueMessage.NextVisibleTime.Value.UtcDateTime),
                        NewMessages = session.CurrentMessageBatch.Select(m => m.TaskMessage).ToList(),
                        OrchestrationRuntimeState = session.RuntimeState,
                        Session = this.settings.ExtendedSessionsEnabled ? session : null,
                        TraceContext = currentRequestTraceContext,
                    };

                    if (!this.IsExecutableInstance(session.RuntimeState, orchestrationWorkItem.NewMessages, out string warningMessage))
                    {
                        // If all messages belong to the same execution ID, then all of them need to be discarded.
                        // However, it's also possible to have messages for *any* execution ID batched together with messages
                        // to a *specific* (non-executable) execution ID. Those messages should *not* be discarded since
                        // they might be consumable by another orchestration with the same instance id but different execution ID.
                        var messagesToDiscard = new List<MessageData>();
                        var messagesToAbandon = new List<MessageData>();
                        foreach (MessageData msg in session.CurrentMessageBatch)
                        {
                            if (msg.TaskMessage.OrchestrationInstance.ExecutionId == session.Instance.ExecutionId)
                            {
                                messagesToDiscard.Add(msg);
                            }
                            else
                            {
                                messagesToAbandon.Add(msg);
                            }
                        }

                        // If no messages have a matching execution ID, then delete all of them. This means all the
                        // messages are external (external events, termination, etc.) and were sent to an instance that
                        // doesn't exist or is no longer in a running state.
                        if (messagesToDiscard.Count == 0)
                        {
                            messagesToDiscard.AddRange(messagesToAbandon);
                            messagesToAbandon.Clear();
                        }

                        // Add all abandoned messages to the deferred list. These messages will not be deleted right now.
                        // If they can be matched with another orchestration, then great. Otherwise they will be deleted
                        // the next time they are picked up.
                        messagesToAbandon.ForEach(session.DeferMessage);

                        var eventListBuilder = new StringBuilder(orchestrationWorkItem.NewMessages.Count * 40);
                        foreach (MessageData msg in messagesToDiscard)
                        {
                            eventListBuilder.Append(msg.TaskMessage.Event.EventType.ToString()).Append(',');
                        }

                        this.settings.Logger.DiscardingWorkItem(
                            this.storageAccountName,
                            this.settings.TaskHubName,
                            session.Instance.InstanceId,
                            session.Instance.ExecutionId,
                            orchestrationWorkItem.NewMessages.Count,
                            session.RuntimeState.Events.Count,
                            eventListBuilder.ToString(0, eventListBuilder.Length - 1) /* remove trailing comma */,
                            warningMessage);

                        // The instance has already completed or never existed. Delete this message batch.
                        await this.DeleteMessageBatchAsync(session, messagesToDiscard);
                        await this.ReleaseTaskOrchestrationWorkItemAsync(orchestrationWorkItem);
                        return null;
                    }

                    return orchestrationWorkItem;
                }
                catch (OperationCanceledException)
                {
                    if (session != null)
                    {
                        // host is shutting down - release any queued messages
                        await this.AbandonAndReleaseSessionAsync(session);
                    }

                    return null;
                }
                catch (Exception e)
                {
                    this.settings.Logger.OrchestrationProcessingFailure(
                        this.storageAccountName,
                        this.settings.TaskHubName,
                        session?.Instance.InstanceId ?? string.Empty,
                        session?.Instance.ExecutionId ?? string.Empty,
                        e.ToString());

                    if (orchestrationWorkItem != null)
                    {
                        // The work-item needs to be released so that it can be retried later.
                        await this.ReleaseTaskOrchestrationWorkItemAsync(orchestrationWorkItem);
                    }

                    throw;
                }
            }
        }

<<<<<<< HEAD
        static TraceContextBase GetParentTraceContext(IList<MessageData> messages)
        {
            TraceContextBase parentTraceContext = null;
            foreach(var message in messages)
            {
                if (message.SerializableTraceContext != null)
                {
                    var traceContext = TraceContextBase.Restore(message.SerializableTraceContext);
                    switch(message.TaskMessage.Event)
                    {
                        // Dependency Execution finished.
                        case TaskCompletedEvent tc:
                        case TaskFailedEvent tf:
                        case SubOrchestrationInstanceCompletedEvent sc:
                        case SubOrchestrationInstanceFailedEvent sf:
                            if (traceContext.OrchestrationTraceContexts.Count != 0)
                            {
                                var orchestrationDependencyTraceContext = traceContext.OrchestrationTraceContexts.Pop();
                                CorrelationTraceClient.TrackDepencencyTelemetry(orchestrationDependencyTraceContext);
                            }

                            parentTraceContext = traceContext;
                            break;
                        // Retry and Timer that includes Dependency Telemetry needs to remove
                        case TimerFiredEvent tf:
                            if (traceContext.OrchestrationTraceContexts.Count != 0)
                                traceContext.OrchestrationTraceContexts.Pop();

                            parentTraceContext = traceContext;
                            break;
                        default:
                            // When internal error happens, multiple message could come, however, it should not be prioritized.
                            if (parentTraceContext == null || 
                                parentTraceContext.OrchestrationTraceContexts.Count < traceContext.OrchestrationTraceContexts.Count)
                            {
                                parentTraceContext = traceContext;
                            }

                            break;
                    }                   
                }               
            }

            return parentTraceContext ?? TraceContextFactory.Empty;
        }

        static bool IsActivityOrOrchestrationFailedOrCompleted(IList<MessageData> messages)
        {
            foreach(var message in messages)
            {
                if (message.TaskMessage.Event is DurableTask.Core.History.SubOrchestrationInstanceCompletedEvent ||
                    message.TaskMessage.Event is DurableTask.Core.History.SubOrchestrationInstanceFailedEvent ||
                    message.TaskMessage.Event is DurableTask.Core.History.TaskCompletedEvent ||
                    message.TaskMessage.Event is DurableTask.Core.History.TaskFailedEvent  ||
                    message.TaskMessage.Event is DurableTask.Core.History.TimerFiredEvent)
                {
                    return true;
                }
            }

            return false;
        }

        static TraceContextBase GetRequestTraceContext(bool isReplaying, TraceContextBase parentTraceContext)
        {
            TraceContextBase currentRequestTraceContext = TraceContextFactory.Empty;

            if (!isReplaying)
            {
                var name = $"{TraceConstants.Orchestrator}";
                currentRequestTraceContext = TraceContextFactory.Create(name);
                currentRequestTraceContext.SetParentAndStart(parentTraceContext);
                currentRequestTraceContext.TelemetryType = TelemetryType.Request;
                currentRequestTraceContext.OrchestrationTraceContexts.Push(currentRequestTraceContext);
            }
            else
            {
                // TODO Chris said that there is not case in this root. Double check or write test to prove it.
                bool noCorrelation = parentTraceContext.OrchestrationTraceContexts.Count == 0;
                if (noCorrelation)
                {
                    // Terminate, external events, etc. are examples of messages that not contain any trace context. 
                    // In those cases, we just return an empty trace context and continue on. 
                    return TraceContextFactory.Empty;
                }

                currentRequestTraceContext = parentTraceContext.GetCurrentOrchestrationRequestTraceContext();
                currentRequestTraceContext.OrchestrationTraceContexts = parentTraceContext.OrchestrationTraceContexts.Clone();
                currentRequestTraceContext.IsReplay = true;
                return currentRequestTraceContext;
            }

            return currentRequestTraceContext;
        }

        internal static Guid StartNewLogicalTraceScope()
=======
        internal static Guid StartNewLogicalTraceScope(bool useExisting)
>>>>>>> 0098fffd
        {
            // Starting in DurableTask.Core v2.4.0, a new trace activity will already be
            // started and we don't need to start one ourselves.
            // TODO: When distributed correlation is merged, use that instead.
            Guid traceActivityId;
            if (useExisting && EventSource.CurrentThreadActivityId != Guid.Empty)
            {
                traceActivityId = EventSource.CurrentThreadActivityId;
            }
            else
            {
                // No ambient trace activity ID was found or doesn't apply - create a new one
                traceActivityId = Guid.NewGuid();
            }

            AnalyticsEventSource.SetLogicalTraceActivityId(traceActivityId);
            return traceActivityId;
        }

        internal static void TraceMessageReceived(AzureStorageOrchestrationServiceSettings settings, MessageData data, string storageAccountName)
        {
            if (settings == null)
            {
                throw new ArgumentNullException(nameof(settings));
            }

            if (data == null)
            {
                throw new ArgumentNullException(nameof(data));
            }

            TaskMessage taskMessage = data.TaskMessage;
            CloudQueueMessage queueMessage = data.OriginalQueueMessage;

            settings.Logger.ReceivedMessage(
                data.ActivityId,
                storageAccountName,
                settings.TaskHubName,
                taskMessage.Event.EventType.ToString(),
                Utils.GetTaskEventId(taskMessage.Event),
                taskMessage.OrchestrationInstance.InstanceId,
                taskMessage.OrchestrationInstance.ExecutionId,
                queueMessage.Id,
                Math.Max(0, (int)DateTimeOffset.UtcNow.Subtract(queueMessage.InsertionTime.Value).TotalMilliseconds),
                queueMessage.DequeueCount,
                queueMessage.NextVisibleTime.GetValueOrDefault().DateTime.ToString("o"),
                data.TotalMessageSizeBytes,
                data.QueueName /* PartitionId */,
                data.SequenceNumber,
                data.Episode.GetValueOrDefault(-1));
        }

        bool IsExecutableInstance(OrchestrationRuntimeState runtimeState, IList<TaskMessage> newMessages, out string message)
        {
            if (runtimeState.ExecutionStartedEvent == null && !newMessages.Any(msg => msg.Event is ExecutionStartedEvent))
            {
                var instanceId = newMessages[0].OrchestrationInstance.InstanceId;

                if (instanceId.StartsWith("@")
                    && newMessages[0].Event.EventType == EventType.EventRaised
                    && newMessages[0].OrchestrationInstance.ExecutionId == null)
                {
                    // automatically start this instance
                    var orchestrationInstance = new OrchestrationInstance
                    {
                        InstanceId = instanceId,
                        ExecutionId = Guid.NewGuid().ToString("N"),
                    };
                    var startedEvent = new ExecutionStartedEvent(-1, null)
                    {
                        Name = instanceId,
                        Version = "",
                        OrchestrationInstance = orchestrationInstance
                    };
                    var taskMessage = new TaskMessage()
                    {
                        OrchestrationInstance = orchestrationInstance,
                        Event = startedEvent
                    };
                    newMessages.Insert(0, taskMessage);
                }
                else
                {
                    message = runtimeState.Events.Count == 0 ? "No such instance" : "Instance is corrupted";
                    return false;
                }
            }

            if (runtimeState.ExecutionStartedEvent != null &&
                runtimeState.OrchestrationStatus != OrchestrationStatus.Running &&
                runtimeState.OrchestrationStatus != OrchestrationStatus.Pending)
            {
                message = $"Instance is {runtimeState.OrchestrationStatus}";
                return false;
            }

            message = null;
            return true;
        }

        async Task AbandonAndReleaseSessionAsync(OrchestrationSession session)
        {
            try
            {
                await this.AbandonSessionAsync(session);
            }
            finally
            {
                await this.ReleaseSessionAsync(session.Instance.InstanceId);
            }
        }

        /// <inheritdoc />
        public async Task CompleteTaskOrchestrationWorkItemAsync(
            TaskOrchestrationWorkItem workItem,
            OrchestrationRuntimeState newOrchestrationRuntimeState,
            IList<TaskMessage> outboundMessages,
            IList<TaskMessage> orchestratorMessages,
            IList<TaskMessage> timerMessages,
            TaskMessage continuedAsNewMessage,
            OrchestrationState orchestrationState)
        {
            OrchestrationSession session;
            if (!this.orchestrationSessionManager.TryGetExistingSession(workItem.InstanceId, out session))
            {
                this.settings.Logger.AssertFailure(
                    this.storageAccountName,
                    this.settings.TaskHubName,
                    $"{nameof(CompleteTaskOrchestrationWorkItemAsync)}: Session for instance {workItem.InstanceId} was not found!");
                return;
            }

            session.StartNewLogicalTraceScope();
            OrchestrationRuntimeState runtimeState = newOrchestrationRuntimeState ?? workItem.OrchestrationRuntimeState;

            string instanceId = workItem.InstanceId;
            string executionId = runtimeState.OrchestrationInstance.ExecutionId;

            // Correlation

            CorrelationTraceClient.Propagate(() =>
                {
                    // In case of Extended Session, Emit the Dependency Telemetry. 
                    if (workItem.IsExtendedSession)
                    {
                        this.TrackExtendedSessionDependencyTelemetry(session);
                    }
                });

            TraceContextBase currentTraceContextBaseOnComplete = null;
            CorrelationTraceClient.Propagate(() =>
                currentTraceContextBaseOnComplete = CreateOrRestoreRequestTraceContextWithDependencyTrackingSettings(
                    workItem.TraceContext,
                    orchestrationState,
                    DependencyTelemetryStarted(
                        outboundMessages,
                        orchestratorMessages,
                        timerMessages,
                        continuedAsNewMessage,
                        orchestrationState)));

            // First, add new messages into the queue. If a failure happens after this, duplicate messages will
            // be written after the retry, but the results of those messages are expected to be de-dup'd later.
            // This provider needs to ensure that response messages are not processed until the history a few
            // lines down has been successfully committed.

            await this.CommitOutboundQueueMessages(
                session,
                outboundMessages,
                orchestratorMessages,
                timerMessages,
                continuedAsNewMessage);

            // correlation
            CorrelationTraceClient.Propagate(() =>
                this.TrackOrchestrationRequestTelemetry(
                    currentTraceContextBaseOnComplete,
                    orchestrationState,
                    $"{TraceConstants.Orchestrator} {Utils.GetTargetClassName(session.RuntimeState.ExecutionStartedEvent?.Name)}"));

            // Next, commit the orchestration history updates. This is the actual "checkpoint". Failures after this
            // will result in a duplicate replay of the orchestration with no side-effects.
            try
            {
                session.ETag = await this.trackingStore.UpdateStateAsync(runtimeState, workItem.OrchestrationRuntimeState, instanceId, executionId, session.ETag);

                // update the runtime state and execution id stored in the session
                session.UpdateRuntimeState(runtimeState);

                // if we deferred some messages, and the execution id of this instance has changed, redeliver them
                if (session.DeferredMessages.Count > 0
                    && executionId != workItem.OrchestrationRuntimeState.OrchestrationInstance?.ExecutionId)
                {
                    var messages = session.DeferredMessages.ToList();
                    session.DeferredMessages.Clear();
                    this.orchestrationSessionManager.AddMessageToPendingOrchestration(session.ControlQueue, messages, session.TraceActivityId, CancellationToken.None);
                }
            }
            catch (Exception e)
            {
                // Precondition failure is expected to be handled internally and logged as a warning.
                if ((e as StorageException)?.RequestInformation?.HttpStatusCode == (int)HttpStatusCode.PreconditionFailed)
                {
                    // The orchestration dispatcher will handle this exception by abandoning the work item
                    throw new SessionAbortedException();
                }
                else
                {
                    // TODO: https://github.com/Azure/azure-functions-durable-extension/issues/332
                    //       It's possible that history updates may have been partially committed at this point.
                    //       If so, what are the implications of this as far as DurableTask.Core are concerned?
                    this.settings.Logger.OrchestrationProcessingFailure(
                        this.storageAccountName,
                        this.settings.TaskHubName,
                        instanceId,
                        executionId,
                        e.ToString());
                }

                throw;
            }

            // Finally, delete the messages which triggered this orchestration execution. This is the final commit.
            await this.DeleteMessageBatchAsync(session, session.CurrentMessageBatch);
        }

        static bool DependencyTelemetryStarted(
            IList<TaskMessage> outboundMessages,
            IList<TaskMessage> orchestratorMessages,
            IList<TaskMessage> timerMessages,
            TaskMessage continuedAsNewMessage,
            OrchestrationState orchestrationState)
        {
            return 
                (outboundMessages.Count != 0 || orchestratorMessages.Count != 0 || timerMessages.Count != 0) &&
                (orchestrationState.OrchestrationStatus != OrchestrationStatus.Completed) &&
                (orchestrationState.OrchestrationStatus != OrchestrationStatus.Failed);
        }

        void TrackExtendedSessionDependencyTelemetry(OrchestrationSession session)
        {
            List<MessageData> messages = session.CurrentMessageBatch;
            foreach (MessageData message in messages)
            {
                if (message.SerializableTraceContext != null)
                {
                    var traceContext = TraceContextBase.Restore(message.SerializableTraceContext);
                    switch (message.TaskMessage.Event)
                    {
                        // Dependency Execution finished.
                        case TaskCompletedEvent tc:
                        case TaskFailedEvent tf:
                        case SubOrchestrationInstanceCompletedEvent sc:
                        case SubOrchestrationInstanceFailedEvent sf:
                            if (traceContext.OrchestrationTraceContexts.Count != 0)
                            {
                                TraceContextBase orchestrationDependencyTraceContext = traceContext.OrchestrationTraceContexts.Pop();
                                CorrelationTraceClient.TrackDepencencyTelemetry(orchestrationDependencyTraceContext);
                            }

                            break;
                        default:
                            // When internal error happens, multiple message could come, however, it should not be prioritized.
                            break;
                    }
                }
            }
        }

        static TraceContextBase CreateOrRestoreRequestTraceContextWithDependencyTrackingSettings(
            TraceContextBase traceContext,
            OrchestrationState orchestrationState,
            bool dependencyTelemetryStarted)
        {
            TraceContextBase currentTraceContextBaseOnComplete = null;
            
            if (dependencyTelemetryStarted)
            {
                // DependencyTelemetry will be included on an outbound queue
                // See TaskHubQueue
                CorrelationTraceContext.GenerateDependencyTracking = true;
                CorrelationTraceContext.Current = traceContext;
            }
            else
            {
                switch(orchestrationState.OrchestrationStatus)
                {
                    case OrchestrationStatus.Completed:
                    case OrchestrationStatus.Failed:
                        // Completion of the orchestration.
                        TraceContextBase parentTraceContext = traceContext;
                        if (parentTraceContext.OrchestrationTraceContexts.Count >= 1)
                        {
                            currentTraceContextBaseOnComplete = parentTraceContext.OrchestrationTraceContexts.Pop();
                            CorrelationTraceContext.Current = parentTraceContext;
                        }
                        else
                        {
                            currentTraceContextBaseOnComplete = TraceContextFactory.Empty;
                        }

                        break;
                    default:
                        currentTraceContextBaseOnComplete = TraceContextFactory.Empty;
                        break;
                }
            }

            return currentTraceContextBaseOnComplete;
        }

        void TrackOrchestrationRequestTelemetry(
            TraceContextBase traceContext,
            OrchestrationState orchestrationState,
            string operationName)
        {
            switch (orchestrationState.OrchestrationStatus)
            {
                case OrchestrationStatus.Completed:
                case OrchestrationStatus.Failed:
                    if (traceContext != null)
                    {
                        traceContext.OperationName = operationName;
                        CorrelationTraceClient.TrackRequestTelemetry(traceContext);
                    }

                    break;
                default:
                    break;
            }
        }

        async Task CommitOutboundQueueMessages(
            OrchestrationSession session,
            IList<TaskMessage> outboundMessages,
            IList<TaskMessage> orchestratorMessages,
            IList<TaskMessage> timerMessages,
            TaskMessage continuedAsNewMessage)
        {
            int messageCount =
                (outboundMessages?.Count ?? 0) +
                (orchestratorMessages?.Count ?? 0) +
                (timerMessages?.Count ?? 0) +
                (continuedAsNewMessage != null ? 1 : 0);

            // Second persistence step is to commit outgoing messages to their respective queues. If there is
            // any failures here, then the messages may get written again later.
            var enqueueOperations = new List<QueueMessage>(messageCount);
            if (orchestratorMessages?.Count > 0)
            {
                foreach (TaskMessage taskMessage in orchestratorMessages)
                {
                    string targetInstanceId = taskMessage.OrchestrationInstance.InstanceId;
                    ControlQueue targetControlQueue = await this.GetControlQueueAsync(targetInstanceId);

                    enqueueOperations.Add(new QueueMessage(targetControlQueue, taskMessage));
                }
            }

            if (timerMessages?.Count > 0)
            {
                foreach (TaskMessage taskMessage in timerMessages)
                {
                    enqueueOperations.Add(new QueueMessage(session.ControlQueue, taskMessage));
                }
            }

            if (continuedAsNewMessage != null)
            {
                enqueueOperations.Add(new QueueMessage(session.ControlQueue, continuedAsNewMessage));
            }

            if (outboundMessages?.Count > 0)
            {
                foreach (TaskMessage taskMessage in outboundMessages)
                {
                    enqueueOperations.Add(new QueueMessage(this.workItemQueue, taskMessage));
                }
            }

            await enqueueOperations.ParallelForEachAsync(
                this.settings.MaxStorageOperationConcurrency,
                op => op.Queue.AddMessageAsync(op.Message, session));
        }

        async Task DeleteMessageBatchAsync(OrchestrationSession session, IList<MessageData> messagesToDelete)
        {
            await messagesToDelete.ParallelForEachAsync(
                this.settings.MaxStorageOperationConcurrency,
                message => session.ControlQueue.DeleteMessageAsync(message, session));
        }

        // REVIEW: There doesn't seem to be any code which calls this method.
        //         https://github.com/Azure/durabletask/issues/112
        /// <inheritdoc />
        public async Task RenewTaskOrchestrationWorkItemLockAsync(TaskOrchestrationWorkItem workItem)
        {
            OrchestrationSession session;
            if (!this.orchestrationSessionManager.TryGetExistingSession(workItem.InstanceId, out session))
            {
                this.settings.Logger.AssertFailure(
                    this.storageAccountName,
                    this.settings.TaskHubName,
                    $"{nameof(RenewTaskOrchestrationWorkItemLockAsync)}: Session for instance {workItem.InstanceId} was not found!");
                return;
            }

            session.StartNewLogicalTraceScope();
            string instanceId = workItem.InstanceId;
            ControlQueue controlQueue = await this.GetControlQueueAsync(instanceId);

            // Reset the visibility of the message to ensure it doesn't get picked up by anyone else.
            await session.CurrentMessageBatch.ParallelForEachAsync(
                this.settings.MaxStorageOperationConcurrency,
                message => controlQueue.RenewMessageAsync(message, session));

            workItem.LockedUntilUtc = DateTime.UtcNow.Add(this.settings.ControlQueueVisibilityTimeout);
        }

        /// <inheritdoc />
        public Task AbandonTaskOrchestrationWorkItemAsync(TaskOrchestrationWorkItem workItem)
        {
            OrchestrationSession session;
            if (!this.orchestrationSessionManager.TryGetExistingSession(workItem.InstanceId, out session))
            {
                this.settings.Logger.AssertFailure(
                    this.storageAccountName,
                    this.settings.TaskHubName,
                    $"{nameof(AbandonTaskOrchestrationWorkItemAsync)}: Session for instance {workItem.InstanceId} was not found!");
                return Utils.CompletedTask;
            }

            return this.AbandonSessionAsync(session);
        }

        Task AbandonSessionAsync(OrchestrationSession session)
        {
            session.StartNewLogicalTraceScope();
            return this.AbandonMessagesAsync(session, session.CurrentMessageBatch.ToList());
        }

        async Task AbandonMessagesAsync(OrchestrationSession session, IList<MessageData> messages)
        {
            await messages.ParallelForEachAsync(
                this.settings.MaxStorageOperationConcurrency,
                message => session.ControlQueue.AbandonMessageAsync(message, session));

            // Remove the messages from the current batch. The remaining messages
            // may still be able to be processed
            foreach (MessageData message in messages)
            {
                session.CurrentMessageBatch.Remove(message);
            }
        }

        // Called after an orchestration completes an execution episode and after all messages have been enqueued.
        // Also called after an orchestration work item is abandoned.
        /// <inheritdoc />
        public Task ReleaseTaskOrchestrationWorkItemAsync(TaskOrchestrationWorkItem workItem)
        {
            return this.ReleaseSessionAsync(workItem.InstanceId);
        }

        async Task ReleaseSessionAsync(string instanceId)
        {
            if (this.orchestrationSessionManager.TryReleaseSession(
                instanceId,
                this.shutdownSource.Token,
                out OrchestrationSession session))
            {
                // Some messages may need to be discarded
                await session.DiscardedMessages.ParallelForEachAsync(
                    this.settings.MaxStorageOperationConcurrency,
                    message => session.ControlQueue.DeleteMessageAsync(message, session));
            }
        }
        #endregion

        #region Task Activity Methods
        /// <inheritdoc />
        public async Task<TaskActivityWorkItem> LockNextTaskActivityWorkItem(
            TimeSpan receiveTimeout,
            CancellationToken cancellationToken)
        {
            await this.EnsureTaskHubAsync();

            using (var linkedCts = CancellationTokenSource.CreateLinkedTokenSource(cancellationToken, this.shutdownSource.Token))
            {
                MessageData message = await this.workItemQueue.GetMessageAsync(linkedCts.Token);

                if (message == null)
                {
                    // shutting down
                    return null;
                }


                Guid traceActivityId = Guid.NewGuid();
                var session = new ActivitySession(this.settings, this.storageAccountName, message, traceActivityId);
                session.StartNewLogicalTraceScope();
<<<<<<< HEAD

                // correlation 
                TraceContextBase requestTraceContext = null;
                CorrelationTraceClient.Propagate(
                    () =>
                    {
                        string name = $"{TraceConstants.Activity} {Utils.GetTargetClassName(((TaskScheduledEvent)session.MessageData.TaskMessage.Event)?.Name)}";
                        requestTraceContext = TraceContextFactory.Create(name);

                        TraceContextBase parentTraceContextBase = TraceContextBase.Restore(session.MessageData.SerializableTraceContext);
                        requestTraceContext.SetParentAndStart(parentTraceContextBase);
                    });

                TraceMessageReceived(session.MessageData, this.storageAccountName, this.settings.TaskHubName);
=======
                TraceMessageReceived(this.settings, session.MessageData, this.storageAccountName);
>>>>>>> 0098fffd
                session.TraceProcessingMessage(message, isExtendedSession: false);

                if (!this.activeActivitySessions.TryAdd(message.Id, session))
                {
                    // This means we're already processing this message. This is never expected since the message
                    // should be kept invisible via background calls to RenewTaskActivityWorkItemLockAsync.
                    this.settings.Logger.AssertFailure(
                        this.storageAccountName,
                        this.settings.TaskHubName,
                        $"Work item queue message with ID = {message.Id} is being processed multiple times concurrently.");
                    return null;
                }

                this.stats.ActiveActivityExecutions.Increment();

                return new TaskActivityWorkItem
                {
                    Id = message.Id,
                    TaskMessage = session.MessageData.TaskMessage,
                    LockedUntilUtc = message.OriginalQueueMessage.NextVisibleTime.Value.UtcDateTime,

                    TraceContextBase = requestTraceContext
                };
            }
        }

        /// <inheritdoc />
        public async Task CompleteTaskActivityWorkItemAsync(TaskActivityWorkItem workItem, TaskMessage responseTaskMessage)
        {
            ActivitySession session;
            if (!this.activeActivitySessions.TryGetValue(workItem.Id, out session))
            {
                // The context does not exist - possibly because it was already removed.
                this.settings.Logger.AssertFailure(
                    this.storageAccountName,
                    this.settings.TaskHubName,
                    $"Could not find context for work item with ID = {workItem.Id}.");
                return;
            }

            session.StartNewLogicalTraceScope();

            // Correlation 
            CorrelationTraceClient.Propagate(() => CorrelationTraceContext.Current = workItem.TraceContextBase);

            string instanceId = workItem.TaskMessage.OrchestrationInstance.InstanceId;
            ControlQueue controlQueue = await this.GetControlQueueAsync(instanceId);

            // First, send a response message back. If this fails, we'll try again later since we haven't deleted the
            // work item message yet (that happens next).
            await controlQueue.AddMessageAsync(responseTaskMessage, session);

            // RequestTelemetryTracking
            CorrelationTraceClient.Propagate(
                () =>
                {
                    CorrelationTraceClient.TrackRequestTelemetry(workItem.TraceContextBase);
                });

            // Next, delete the work item queue message. This must come after enqueuing the response message.
            await this.workItemQueue.DeleteMessageAsync(session.MessageData, session);

            if (this.activeActivitySessions.TryRemove(workItem.Id, out _))
            {
                this.stats.ActiveActivityExecutions.Decrement();
            }
        }

        /// <inheritdoc />
        public async Task<TaskActivityWorkItem> RenewTaskActivityWorkItemLockAsync(TaskActivityWorkItem workItem)
        {
            ActivitySession session;
            if (!this.activeActivitySessions.TryGetValue(workItem.Id, out session))
            {
                // The context does not exist - possibly because it was already removed.
                // Expire the work item to prevent subsequent renewal attempts.
                return ExpireWorkItem(workItem);
            }

            session.StartNewLogicalTraceScope();

            // Reset the visibility of the message to ensure it doesn't get picked up by anyone else.
            await this.workItemQueue.RenewMessageAsync(session.MessageData, session);

            workItem.LockedUntilUtc = DateTime.UtcNow.Add(this.settings.WorkItemQueueVisibilityTimeout);
            return workItem;
        }

        static TaskActivityWorkItem ExpireWorkItem(TaskActivityWorkItem workItem)
        {
            workItem.LockedUntilUtc = DateTime.UtcNow;
            return workItem;
        }

        /// <inheritdoc />
        public async Task AbandonTaskActivityWorkItemAsync(TaskActivityWorkItem workItem)
        {
            ActivitySession session;
            if (!this.activeActivitySessions.TryGetValue(workItem.Id, out session))
            {
                // The context does not exist - possibly because it was already removed.
                this.settings.Logger.AssertFailure(
                    this.storageAccountName,
                    this.settings.TaskHubName,
                    $"Could not find context for work item with ID = {workItem.Id}.");
                return;
            }

            session.StartNewLogicalTraceScope();

            await this.workItemQueue.AbandonMessageAsync(session.MessageData, session);

            if (this.activeActivitySessions.TryRemove(workItem.Id, out _))
            {
                this.stats.ActiveActivityExecutions.Decrement();
            }
        }
        #endregion

        /// <inheritdoc />
        public bool IsMaxMessageCountExceeded(int currentMessageCount, OrchestrationRuntimeState runtimeState)
        {
            if (this.settings.MaxCheckpointBatchSize <= 0)
            {
                return false;
            }

            // We will process at most N events at a time. Any remaining events will be
            // scheduled in a subsequent episode. This is useful to ensure we don't exceed the
            // orchestrator queue timeout while trying to checkpoint massive numbers of actions.
            // It also reduces the amount of re-work that needs to be done if there is a failure
            // in the middle of a checkpoint. Note that having a number too small could
            // drastically increase the end-to-end processing time of an orchestration.
            return runtimeState.NewEvents.Count > this.settings.MaxCheckpointBatchSize;
        }

        /// <inheritdoc />
        public int GetDelayInSecondsAfterOnFetchException(Exception exception)
        {
            // TODO: Need to reason about exception delays
            return 10;
        }

        /// <inheritdoc />
        public int GetDelayInSecondsAfterOnProcessException(Exception exception)
        {
            // TODO: Need to reason about exception delays
            return 10;
        }
        #endregion

        #region IOrchestrationServiceClient
        /// <summary>
        /// Creates and starts a new orchestration.
        /// </summary>
        /// <param name="creationMessage">The message which creates and starts the orchestration.</param>
        public Task CreateTaskOrchestrationAsync(TaskMessage creationMessage)
        {
            return this.CreateTaskOrchestrationAsync(creationMessage, null);
        }

        /// <summary>
        /// Creates a new orchestration
        /// </summary>
        /// <param name="creationMessage">Orchestration creation message</param>
        /// <param name="dedupeStatuses">States of previous orchestration executions to be considered while de-duping new orchestrations on the client</param>
        public async Task CreateTaskOrchestrationAsync(TaskMessage creationMessage, OrchestrationStatus[] dedupeStatuses)
        {
            ExecutionStartedEvent executionStartedEvent = creationMessage.Event as ExecutionStartedEvent;
            if (executionStartedEvent == null)
            {
                throw new ArgumentException($"Only {nameof(EventType.ExecutionStarted)} messages are supported.", nameof(creationMessage));
            }

            // Client operations will auto-create the task hub if it doesn't already exist.
            await this.EnsureTaskHubAsync();

            InstanceStatus existingInstance = await this.trackingStore.FetchInstanceStatusAsync(
                creationMessage.OrchestrationInstance.InstanceId);

            if (existingInstance?.State != null && dedupeStatuses != null && dedupeStatuses.Contains(existingInstance.State.OrchestrationStatus))
            {
                // An instance in this state already exists.
                if (this.settings.ThrowExceptionOnInvalidDedupeStatus)
                {
                    throw new InvalidOperationException($"An Orchestration instance with the status {existingInstance.State.OrchestrationStatus} already exists.");
                }

                return;
            }

            ControlQueue controlQueue = await this.GetControlQueueAsync(creationMessage.OrchestrationInstance.InstanceId);
            MessageData internalMessage = await this.SendTaskOrchestrationMessageInternalAsync(
                EmptySourceInstance,
                controlQueue,
                creationMessage);

            // CompressedBlobName either has a blob path for large messages or is null.
            string inputStatusOverride = internalMessage.CompressedBlobName;

            await this.trackingStore.SetNewExecutionAsync(
                executionStartedEvent,
                existingInstance?.ETag,
                inputStatusOverride);
        }

        /// <summary>
        /// Sends a list of messages to an orchestration.
        /// </summary>
        /// <remarks>
        /// Azure Storage does not support batch sending to queues, so there are no transactional guarantees in this method.
        /// </remarks>
        /// <param name="messages">The list of messages to send.</param>
        public Task SendTaskOrchestrationMessageBatchAsync(params TaskMessage[] messages)
        {
            return Task.WhenAll(messages.Select(msg => this.SendTaskOrchestrationMessageAsync(msg)));
        }

        /// <summary>
        /// Sends a message to an orchestration.
        /// </summary>
        /// <param name="message">The message to send.</param>
        public async Task SendTaskOrchestrationMessageAsync(TaskMessage message)
        {
            // Client operations will auto-create the task hub if it doesn't already exist.
            await this.EnsureTaskHubAsync();
            ControlQueue controlQueue = await this.GetControlQueueAsync(message.OrchestrationInstance.InstanceId);
            await this.SendTaskOrchestrationMessageInternalAsync(EmptySourceInstance, controlQueue, message);
        }

        Task<MessageData> SendTaskOrchestrationMessageInternalAsync(
            OrchestrationInstance sourceInstance,
            ControlQueue controlQueue,
            TaskMessage message)
        {
            return controlQueue.AddMessageAsync(message, sourceInstance);
        }

        /// <summary>
        /// Get the most current execution (generation) of the specified instance.
        /// </summary>
        /// <param name="instanceId">Instance ID of the orchestration.</param>
        /// <param name="allExecutions">This parameter is not used.</param>
        /// <returns>List of <see cref="OrchestrationState"/> objects that represent the list of orchestrations.</returns>
        public async Task<IList<OrchestrationState>> GetOrchestrationStateAsync(string instanceId, bool allExecutions)
        {
            // Client operations will auto-create the task hub if it doesn't already exist.
            await this.EnsureTaskHubAsync();
            return await this.trackingStore.GetStateAsync(instanceId, allExecutions, fetchInput: true);
        }

        /// <summary>
        /// Get a the state of the specified execution (generation) of the specified orchestration instance.
        /// </summary>
        /// <param name="instanceId">Instance ID of the orchestration.</param>
        /// <param name="executionId">The execution ID (generation) of the specified instance.</param>
        /// <returns>The <see cref="OrchestrationState"/> object that represents the orchestration.</returns>
        public async Task<OrchestrationState> GetOrchestrationStateAsync(string instanceId, string executionId)
        {
            // Client operations will auto-create the task hub if it doesn't already exist.
            await this.EnsureTaskHubAsync();
            return await this.trackingStore.GetStateAsync(instanceId, executionId, fetchInput: true);
        }

        /// <summary>
        /// Get the most current execution (generation) of the specified instance.
        /// This method is not part of the IOrchestrationServiceClient interface. 
        /// </summary>
        /// <param name="instanceId">Instance ID of the orchestration.</param>
        /// <param name="allExecutions">This parameter is not used.</param>
        /// <param name="fetchInput">If set, fetch and return the input for the orchestration instance.</param>
        /// <returns>List of <see cref="OrchestrationState"/> objects that represent the list of orchestrations.</returns>
        public async Task<IList<OrchestrationState>> GetOrchestrationStateAsync(string instanceId, bool allExecutions, bool fetchInput = true)
        {
            // Client operations will auto-create the task hub if it doesn't already exist.
            await this.EnsureTaskHubAsync();
            return await this.trackingStore.GetStateAsync(instanceId, allExecutions, fetchInput);
        }

        /// <summary>
        /// Gets the state of all orchestration instances.
        /// </summary>
        /// <returns>List of <see cref="OrchestrationState"/></returns>
        public async Task<IList<OrchestrationState>> GetOrchestrationStateAsync(CancellationToken cancellationToken = default(CancellationToken))
        {
            await this.EnsureTaskHubAsync();
            return await this.trackingStore.GetStateAsync(cancellationToken);
        }

        /// <summary>
        /// Gets the state of all orchestration instances that match the specified parameters.
        /// </summary>
        /// <param name="createdTimeFrom">CreatedTime of orchestrations. Fetch status grater than this value.</param>
        /// <param name="createdTimeTo">CreatedTime of orchestrations. Fetch status less than this value.</param>
        /// <param name="runtimeStatus">RuntimeStatus of orchestrations. You can specify several status.</param>
        /// <param name="cancellationToken">Cancellation Token</param>
        /// <returns>List of <see cref="OrchestrationState"/></returns>
        public async Task<IList<OrchestrationState>> GetOrchestrationStateAsync(DateTime createdTimeFrom, DateTime? createdTimeTo, IEnumerable<OrchestrationStatus> runtimeStatus, CancellationToken cancellationToken = default(CancellationToken))
        {
            await this.EnsureTaskHubAsync();
            return await this.trackingStore.GetStateAsync(createdTimeFrom, createdTimeTo, runtimeStatus, cancellationToken);
        }

        /// <summary>
        /// Gets the state of all orchestration instances that match the specified parameters.
        /// </summary>
        /// <param name="createdTimeFrom">CreatedTime of orchestrations. Fetch status grater than this value.</param>
        /// <param name="createdTimeTo">CreatedTime of orchestrations. Fetch status less than this value.</param>
        /// <param name="runtimeStatus">RuntimeStatus of orchestrations. You can specify several status.</param>
        /// <param name="top">Top is number of records per one request.</param>
        /// <param name="continuationToken">ContinuationToken of the pager.</param>
        /// <param name="cancellationToken">Cancellation Token</param>
        /// <returns>List of <see cref="OrchestrationState"/></returns>
        public async Task<DurableStatusQueryResult> GetOrchestrationStateAsync(DateTime createdTimeFrom, DateTime? createdTimeTo, IEnumerable<OrchestrationStatus> runtimeStatus, int top, string continuationToken, CancellationToken cancellationToken = default(CancellationToken))
        {
            await this.EnsureTaskHubAsync();
            return await this.trackingStore.GetStateAsync(createdTimeFrom, createdTimeTo, runtimeStatus, top, continuationToken, cancellationToken);
        }

        /// <summary>
        /// Gets the state of all orchestration instances that match the specified parameters.
        /// </summary>
        /// <param name="condition">Query condition. <see cref="OrchestrationInstanceStatusQueryCondition"/></param>
        /// <param name="top">Top is number of records per one request.</param>
        /// <param name="continuationToken">ContinuationToken of the pager.</param>
        /// <param name="cancellationToken">Cancellation Token</param>
        /// <returns>List of <see cref="OrchestrationState"/></returns>
        public async Task<DurableStatusQueryResult> GetOrchestrationStateAsync(OrchestrationInstanceStatusQueryCondition condition, int top, string continuationToken, CancellationToken cancellationToken = default(CancellationToken))
        {
            await this.EnsureTaskHubAsync();
            return await this.trackingStore.GetStateAsync(condition, top, continuationToken, cancellationToken);
        }

        /// <summary>
        /// Force terminates an orchestration by sending a execution terminated event
        /// </summary>
        /// <param name="instanceId">Instance ID of the orchestration to terminate.</param>
        /// <param name="reason">The user-friendly reason for terminating.</param>
        public Task ForceTerminateTaskOrchestrationAsync(string instanceId, string reason)
        {
            var taskMessage = new TaskMessage
            {
                OrchestrationInstance = new OrchestrationInstance { InstanceId = instanceId },
                Event = new ExecutionTerminatedEvent(-1, reason)
            };

            return SendTaskOrchestrationMessageAsync(taskMessage);
        }

        /// <summary>
        /// Rewinds an orchestration then revives it from rewound state with a generic event message.
        /// </summary>
        /// <param name="instanceId">Instance ID of the orchestration to rewind.</param>
        /// <param name="reason">The reason for rewinding.</param>
        public async Task RewindTaskOrchestrationAsync(string instanceId, string reason)
        {
            var queueIds = await this.trackingStore.RewindHistoryAsync(instanceId, new List<string>(), default(CancellationToken));

            foreach (string id in queueIds)
            {
                var orchestrationInstance = new OrchestrationInstance
                {
                    InstanceId = id
                };

                var startedEvent = new GenericEvent(-1, reason);
                var taskMessage = new TaskMessage
                {
                    OrchestrationInstance = orchestrationInstance,
                    Event = startedEvent
                };

                await SendTaskOrchestrationMessageAsync(taskMessage);
            }
        }

        /// <summary>
        /// Get a string dump of the execution history of the specified execution (generation) of the specified instance.
        /// </summary>
        /// <param name="instanceId">Instance ID of the orchestration.</param>
        /// <param name="executionId">The execution ID (generation) of the specified instance.</param>
        /// <returns>String with formatted JSON array representing the execution history.</returns>
        public async Task<string> GetOrchestrationHistoryAsync(string instanceId, string executionId)
        {
            OrchestrationHistory history = await this.trackingStore.GetHistoryEventsAsync(
                instanceId,
                executionId,
                CancellationToken.None);
            return JsonConvert.SerializeObject(history.Events);
        }

        /// <summary>
        /// Purge history for an orchestration with a specified instance id.
        /// </summary>
        /// <param name="instanceId">Instance ID of the orchestration.</param>
        /// <returns>Class containing number of storage requests sent, along with instances and rows deleted/purged</returns>
        public Task<PurgeHistoryResult> PurgeInstanceHistoryAsync(string instanceId)
        {
            return this.trackingStore.PurgeInstanceHistoryAsync(instanceId);
        }

        /// <summary>
        /// Purge history for orchestrations that match the specified parameters.
        /// </summary>
        /// <param name="createdTimeFrom">CreatedTime of orchestrations. Purges history grater than this value.</param>
        /// <param name="createdTimeTo">CreatedTime of orchestrations. Purges history less than this value.</param>
        /// <param name="runtimeStatus">RuntimeStatus of orchestrations. You can specify several status.</param>
        /// <returns>Class containing number of storage requests sent, along with instances and rows deleted/purged</returns>
        public Task<PurgeHistoryResult> PurgeInstanceHistoryAsync(DateTime createdTimeFrom, DateTime? createdTimeTo, IEnumerable<OrchestrationStatus> runtimeStatus)
        {
            return this.trackingStore.PurgeInstanceHistoryAsync(createdTimeFrom, createdTimeTo, runtimeStatus);
        }

        /// <summary>
        /// Wait for an orchestration to reach any terminal state within the given timeout
        /// </summary>
        /// <param name="instanceId">The orchestration instance to wait for.</param>
        /// <param name="executionId">The execution ID (generation) of the specified instance.</param>
        /// <param name="timeout">Max timeout to wait.</param>
        /// <param name="cancellationToken">Task cancellation token.</param>
        public async Task<OrchestrationState> WaitForOrchestrationAsync(
            string instanceId,
            string executionId,
            TimeSpan timeout,
            CancellationToken cancellationToken)
        {
            if (string.IsNullOrWhiteSpace(instanceId))
            {
                throw new ArgumentException(nameof(instanceId));
            }

            TimeSpan statusPollingInterval = TimeSpan.FromSeconds(2);
            while (!cancellationToken.IsCancellationRequested && timeout > TimeSpan.Zero)
            {
                OrchestrationState state = await this.GetOrchestrationStateAsync(instanceId, executionId);
                if (state == null ||
                    state.OrchestrationStatus == OrchestrationStatus.Running ||
                    state.OrchestrationStatus == OrchestrationStatus.Pending ||
                    state.OrchestrationStatus == OrchestrationStatus.ContinuedAsNew)
                {
                    await Task.Delay(statusPollingInterval, cancellationToken);
                    timeout -= statusPollingInterval;
                }
                else
                {
                    if (this.settings.FetchLargeMessageDataEnabled)
                    {
                        state.Input = await this.messageManager.FetchLargeMessageIfNecessary(state.Input);
                        state.Output = await this.messageManager.FetchLargeMessageIfNecessary(state.Output);
                    }
                    return state;
                }
            }

            return null;
        }

        /// <summary>
        /// Purges orchestration instance state and history for orchestrations older than the specified threshold time.
        /// Also purges the blob storage. Currently only supported if a custom Instance store is provided.
        /// </summary>
        /// <param name="thresholdDateTimeUtc">Threshold date time in UTC</param>
        /// <param name="timeRangeFilterType">What to compare the threshold date time against</param>
        public Task PurgeOrchestrationHistoryAsync(DateTime thresholdDateTimeUtc, OrchestrationStateTimeRangeFilterType timeRangeFilterType)
        {
            return this.trackingStore.PurgeHistoryAsync(thresholdDateTimeUtc, timeRangeFilterType);
        }

        /// <summary>
        /// Download content that was too large to be stored in table storage,
        /// such as the input or output status fields, and for which the blob URI was stored instead.
        /// </summary>
        /// <param name="blobUri">The URI of the blob.</param>
        public Task<string> DownloadBlobAsync(string blobUri)
        {
            return this.messageManager.DownloadAndDecompressAsBytesAsync(new Uri(blobUri));
        }

        #endregion

        // TODO: Change this to a sticky assignment so that partition count changes can
        //       be supported: https://github.com/Azure/azure-functions-durable-extension/issues/1
        async Task<ControlQueue> GetControlQueueAsync(string instanceId)
        {
            uint partitionIndex = Fnv1aHashHelper.ComputeHash(instanceId) % (uint)this.settings.PartitionCount;
            CloudQueue storageQueue = GetControlQueue(this.queueClient, this.settings.TaskHubName, (int)partitionIndex);

            ControlQueue cachedQueue;
            if (!this.allControlQueues.TryGetValue(storageQueue.Name, out cachedQueue))
            {
                // Lock ensures all callers asking for the same partition get the same queue reference back.
                lock (this.allControlQueues)
                {
                    if (!this.allControlQueues.TryGetValue(storageQueue.Name, out cachedQueue))
                    {
                        cachedQueue = new ControlQueue(storageQueue, this.settings, this.stats, this.messageManager);
                        this.allControlQueues.TryAdd(storageQueue.Name, cachedQueue);
                    }
                }

                // Important to ensure the queue exists, whether the current thread initialized it or not.
                // A slightly better design would be to use a semaphore to block non-initializing threads.
                try
                {
                    await storageQueue.CreateIfNotExistsAsync();
                }
                finally
                {
                    this.stats.StorageRequests.Increment();
                }
            }

            System.Diagnostics.Debug.Assert(cachedQueue != null);
            return cachedQueue;
        }

        /// <summary>
        /// Disposes of the current object.
        /// </summary>
        public void Dispose()
        {
            this.orchestrationSessionManager.Dispose();
        }

        class PendingMessageBatch
        {
            public string OrchestrationInstanceId { get; set; }
            public string OrchestrationExecutionId { get; set; }

            public List<MessageData> Messages { get; set; } = new List<MessageData>();

            public OrchestrationRuntimeState Orchestrationstate { get; set; }
        }

        class ResettableLazy<T>
        {
            readonly Func<T> valueFactory;
            readonly LazyThreadSafetyMode threadSafetyMode;

            Lazy<T> lazy;

            public ResettableLazy(Func<T> valueFactory, LazyThreadSafetyMode mode)
            {
                this.valueFactory = valueFactory;
                this.threadSafetyMode = mode;

                this.Reset();
            }

            public T Value => this.lazy.Value;

            public void Reset()
            {
                this.lazy = new Lazy<T>(this.valueFactory, this.threadSafetyMode);
            }
        }

        struct QueueMessage
        {
            public QueueMessage(TaskHubQueue queue, TaskMessage message)
            {
                this.Queue = queue;
                this.Message = message;
            }

            public TaskHubQueue Queue { get; }

            public TaskMessage Message { get; }
        }
    }
}<|MERGE_RESOLUTION|>--- conflicted
+++ resolved
@@ -16,11 +16,8 @@
     using System;
     using System.Collections.Concurrent;
     using System.Collections.Generic;
-<<<<<<< HEAD
     using System.Diagnostics;
-=======
     using System.Diagnostics.Tracing;
->>>>>>> 0098fffd
     using System.Linq;
     using System.Net;
     using System.Runtime.ExceptionServices;
@@ -766,7 +763,6 @@
             }
         }
 
-<<<<<<< HEAD
         static TraceContextBase GetParentTraceContext(IList<MessageData> messages)
         {
             TraceContextBase parentTraceContext = null;
@@ -862,10 +858,7 @@
             return currentRequestTraceContext;
         }
 
-        internal static Guid StartNewLogicalTraceScope()
-=======
         internal static Guid StartNewLogicalTraceScope(bool useExisting)
->>>>>>> 0098fffd
         {
             // Starting in DurableTask.Core v2.4.0, a new trace activity will already be
             // started and we don't need to start one ourselves.
@@ -1366,7 +1359,6 @@
                 Guid traceActivityId = Guid.NewGuid();
                 var session = new ActivitySession(this.settings, this.storageAccountName, message, traceActivityId);
                 session.StartNewLogicalTraceScope();
-<<<<<<< HEAD
 
                 // correlation 
                 TraceContextBase requestTraceContext = null;
@@ -1380,10 +1372,7 @@
                         requestTraceContext.SetParentAndStart(parentTraceContextBase);
                     });
 
-                TraceMessageReceived(session.MessageData, this.storageAccountName, this.settings.TaskHubName);
-=======
                 TraceMessageReceived(this.settings, session.MessageData, this.storageAccountName);
->>>>>>> 0098fffd
                 session.TraceProcessingMessage(message, isExtendedSession: false);
 
                 if (!this.activeActivitySessions.TryAdd(message.Id, session))
