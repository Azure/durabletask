--- conflicted
+++ resolved
@@ -838,15 +838,9 @@
 
             // First, add new messages into the queue. If a failure happens after this, duplicate messages will
             // be written after the retry, but the results of those messages are expected to be de-dup'd later.
-<<<<<<< HEAD
             // This provider needs to ensure that response messages are not processed until the history a few
             // lines down has been successfully committed.
-            await CommitOutboundQueueMessages(
-=======
-            ControlQueue currentControlQueue = await this.GetControlQueueAsync(instanceId);
             await this.CommitOutboundQueueMessages(
-                currentControlQueue,
->>>>>>> fe124e9c
                 session,
                 outboundMessages,
                 orchestratorMessages,
