--- conflicted
+++ resolved
@@ -90,7 +90,6 @@
         {
             try
             {
-<<<<<<< HEAD
                 CloudQueueMessage queueMessage = await this.CreateOutboundQueueMessageAsync(
                     sourceInstance,
                     this.storageQueue.Name,
@@ -99,11 +98,6 @@
 
                 await this.storageQueue.AddMessageAsync(
                     queueMessage,
-=======
-                CloudQueueMessage cloudQueueMessage = await this.CreateOutboundQueueMessageAsync(sourceInstance, this.storageQueue.Name, message);
-                await this.storageQueue.AddMessageAsync(
-                    cloudQueueMessage,
->>>>>>> fe124e9c
                     null /* timeToLive */,
                     GetVisibilityDelay(message),
                     this.QueueRequestOptions,
