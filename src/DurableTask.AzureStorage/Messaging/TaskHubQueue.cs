﻿//  ----------------------------------------------------------------------------------
//  Copyright Microsoft Corporation
//  Licensed under the Apache License, Version 2.0 (the "License");
//  you may not use this file except in compliance with the License.
//  You may obtain a copy of the License at
//  http://www.apache.org/licenses/LICENSE-2.0
//  Unless required by applicable law or agreed to in writing, software
//  distributed under the License is distributed on an "AS IS" BASIS,
//  WITHOUT WARRANTIES OR CONDITIONS OF ANY KIND, either express or implied.
//  See the License for the specific language governing permissions and
//  limitations under the License.
//  ----------------------------------------------------------------------------------
#nullable enable
namespace DurableTask.AzureStorage.Messaging
{
    using System;
    using System.Reflection;
    using System.Runtime.ExceptionServices;
    using System.Text;
    using System.Threading;
    using System.Threading.Tasks;
    using Azure.Storage.Queues.Models;
    using DurableTask.AzureStorage.Storage;
    using DurableTask.Core;
    using DurableTask.Core.History;

    abstract class TaskHubQueue
    {
        static long messageSequenceNumber;

        protected readonly AzureStorageClient azureStorageClient;
        protected readonly Queue storageQueue;
        protected readonly MessageManager messageManager;
        protected readonly string storageAccountName;
        protected readonly AzureStorageOrchestrationServiceSettings settings;
        protected readonly BackoffPollingHelper backoffHelper;

        public TaskHubQueue(
            AzureStorageClient azureStorageClient,
            string queueName,
            MessageManager messageManager)
        {
            this.azureStorageClient = azureStorageClient;
            this.messageManager = messageManager;
            this.storageAccountName = azureStorageClient.QueueAccountName;
            this.settings = azureStorageClient.Settings;

            this.storageQueue = this.azureStorageClient.GetQueueReference(queueName);

            TimeSpan minPollingDelay = TimeSpan.FromMilliseconds(50);
            TimeSpan maxPollingDelay = this.settings.MaxQueuePollingInterval;
            if (maxPollingDelay < minPollingDelay)
            {
                maxPollingDelay = minPollingDelay;
            }

            this.backoffHelper = new BackoffPollingHelper(minPollingDelay, maxPollingDelay);
        }

        public string Name => this.storageQueue.Name;

        public Uri Uri => this.storageQueue.Uri;

        protected abstract TimeSpan MessageVisibilityTimeout { get; }

        // Intended only for use by unit tests
        internal Queue InnerQueue => this.storageQueue;

        /// <summary>
        /// Adds message to a queue
        /// </summary>
        /// <param name="message">Instance of <see cref="TaskMessage"/></param>
        /// <param name="sourceSession">Instance of <see cref="SessionBase"/></param>
        /// <returns></returns>
        public Task AddMessageAsync(TaskMessage message, SessionBase sourceSession)
        {
            return this.AddMessageAsync(message, sourceSession.Instance, sourceSession);
        }

        /// <summary>
        /// Adds message to a queue
        /// </summary>
        /// <param name="message">Instance of <see cref="TaskMessage"/></param>
        /// <param name="sourceInstance">Instnace of <see cref="OrchestrationInstance"/></param>
        /// <returns></returns>
        public Task<MessageData> AddMessageAsync(TaskMessage message, OrchestrationInstance sourceInstance)
        {
            return this.AddMessageAsync(message, sourceInstance, session: null);
        }

        async Task<MessageData> AddMessageAsync(TaskMessage taskMessage, OrchestrationInstance sourceInstance, SessionBase? session)
        {
            MessageData data;
            try
            {
                // We transfer to a new trace activity ID every time a new outbound queue message is created.
                Guid outboundTraceActivityId = Guid.NewGuid();
                data = new MessageData(
                    taskMessage,
                    outboundTraceActivityId,
                    this.storageQueue.Name,
                    session?.GetCurrentEpisode(),
                    sourceInstance);
                data.SequenceNumber = Interlocked.Increment(ref messageSequenceNumber);

                // Inject Correlation TraceContext on a queue.
                CorrelationTraceClient.Propagate(
                    () => { data.SerializableTraceContext = GetSerializableTraceContext(taskMessage); });
                
                string rawContent = await this.messageManager.SerializeMessageDataAsync(data);

                this.settings.Logger.SendingMessage(
                    outboundTraceActivityId,
                    this.storageAccountName,
                    this.settings.TaskHubName,
                    taskMessage.Event.EventType.ToString(),
                    Utils.GetTaskEventId(taskMessage.Event),
                    sourceInstance.InstanceId,
                    sourceInstance.ExecutionId,
                    Encoding.UTF8.GetByteCount(rawContent),
                    data.QueueName /* PartitionId */,
                    taskMessage.OrchestrationInstance.InstanceId,
                    taskMessage.OrchestrationInstance.ExecutionId,
                    data.SequenceNumber,
                    data.Episode.GetValueOrDefault(-1));

                await this.storageQueue.AddMessageAsync(
                    rawContent,
                    GetVisibilityDelay(taskMessage),
                    session?.TraceActivityId);

                // Wake up the queue polling thread
                this.backoffHelper.Reset();
            }
            catch (DurableTaskStorageException e)
            {
                this.settings.Logger.MessageFailure(
                    this.storageAccountName,
                    this.settings.TaskHubName,
                    string.Empty /* MessageId */,
                    sourceInstance.InstanceId,
                    sourceInstance.ExecutionId,
                    this.storageQueue.Name,
                    taskMessage.Event.EventType.ToString(),
                    Utils.GetTaskEventId(taskMessage.Event),
                    e.ToString());
                throw;
            }

            return data;
        }

        static string? GetSerializableTraceContext(TaskMessage taskMessage)
        {
            TraceContextBase traceContext = CorrelationTraceContext.Current;
            if (traceContext != null)
            {
                if (CorrelationTraceContext.GenerateDependencyTracking)
                {
                    PropertyInfo nameProperty = taskMessage.Event.GetType().GetProperty("Name");
                    string name = (nameProperty == null) ? TraceConstants.DependencyDefault : (string)nameProperty.GetValue(taskMessage.Event);

                    var dependencyTraceContext = TraceContextFactory.Create($"{TraceConstants.Orchestrator} {name}");
                    dependencyTraceContext.TelemetryType = TelemetryType.Dependency;
                    dependencyTraceContext.SetParentAndStart(traceContext);
                    dependencyTraceContext.OrchestrationTraceContexts.Push(dependencyTraceContext);
                    return dependencyTraceContext.SerializableTraceContext;
                }
                else
                {
                    return traceContext.SerializableTraceContext;
                }
            }

            // TODO this might not happen, however, in case happen, introduce NullObjectTraceContext.
            return null; 
        }

        static TimeSpan? GetVisibilityDelay(TaskMessage taskMessage)
        {
            TimeSpan? initialVisibilityDelay = null;
            if (taskMessage.Event is TimerFiredEvent timerEvent)
            {
                initialVisibilityDelay = timerEvent.FireAt.Subtract(DateTime.UtcNow);
                if (initialVisibilityDelay < TimeSpan.Zero)
                {
                    initialVisibilityDelay = TimeSpan.Zero;
                }
            }
            else if (taskMessage.Event is ExecutionStartedEvent executionStartedEvent)
            {
                if (executionStartedEvent.ScheduledStartTime.HasValue)
                {
                    initialVisibilityDelay = executionStartedEvent.ScheduledStartTime.Value.Subtract(DateTime.UtcNow);
                    if (initialVisibilityDelay < TimeSpan.Zero)
                    {
                        initialVisibilityDelay = TimeSpan.Zero;
                    }
                }
            }

            // Special functionality for entity messages with a delivery delay 
            if (DurableTask.Core.Common.Entities.IsDelayedEntityMessage(taskMessage, out DateTime due))
            {
                initialVisibilityDelay = due - DateTime.UtcNow;
                if (initialVisibilityDelay < TimeSpan.Zero)
                {
                    initialVisibilityDelay = TimeSpan.Zero;
                }
            }

            return initialVisibilityDelay;
        }

        public virtual Task AbandonMessageAsync(MessageData message, SessionBase? session = null)
        {
            QueueMessage queueMessage = message.OriginalQueueMessage;
            TaskMessage taskMessage = message.TaskMessage;
            OrchestrationInstance instance = taskMessage.OrchestrationInstance;
            long sequenceNumber = message.SequenceNumber;

            return this.AbandonMessageAsync(
                queueMessage,
                taskMessage,
                instance,
                session?.TraceActivityId,
                sequenceNumber);
        }

        protected async Task AbandonMessageAsync(
            QueueMessage queueMessage,
            TaskMessage? taskMessage,
            OrchestrationInstance? instance,
            Guid? traceActivityId,
            long sequenceNumber)
        {
            string instanceId = instance?.InstanceId ?? string.Empty;
            string executionId = instance?.ExecutionId ?? string.Empty;
            string eventType = taskMessage?.Event.EventType.ToString() ?? string.Empty;
            int taskEventId = taskMessage != null ? Utils.GetTaskEventId(taskMessage.Event) : -1;

            // Exponentially backoff a given queue message until a maximum visibility delay of 10 minutes.
            // Once it hits the maximum, log the message as a poison message.
            const int maxSecondsToWait = 600;
            int numSecondsToWait = queueMessage.DequeueCount <= 30 ? 
                Math.Min((int)Math.Pow(2, queueMessage.DequeueCount), maxSecondsToWait) :
                maxSecondsToWait;
            if (numSecondsToWait == maxSecondsToWait)
            {
                this.settings.Logger.PoisonMessageDetected(
                    this.storageAccountName,
                    this.settings.TaskHubName,
                    eventType,
                    taskEventId,
                    queueMessage.MessageId,
                    instanceId,
                    executionId,
                    this.storageQueue.Name,
                    queueMessage.DequeueCount);
            }

            this.settings.Logger.AbandoningMessage(
                this.storageAccountName,
                this.settings.TaskHubName,
                eventType,
                taskEventId,
                queueMessage.MessageId,
                instanceId,
                executionId,
                this.storageQueue.Name,
                sequenceNumber,
                queueMessage.PopReceipt,
                numSecondsToWait);

            try
            {
                // We "abandon" the message by settings its visibility timeout using an exponential backoff algorithm.
                // This allows it to be reprocessed on this node or another node at a later time, hopefully successfully.
                await this.storageQueue.UpdateMessageAsync(
                    queueMessage,
                    TimeSpan.FromSeconds(numSecondsToWait),
                    traceActivityId);
            }
            catch (Exception e)
            {
                // Message may have been processed and deleted already.
                this.HandleMessagingExceptions(
                    e,
                    queueMessage.MessageId,
                    instanceId,
                    executionId,
                    eventType,
                    taskEventId,
                    details: $"Caller: {nameof(AbandonMessageAsync)}",
                    queueMessage.PopReceipt);
            }
        }

        public async Task RenewMessageAsync(MessageData message, SessionBase session)
        {
            QueueMessage queueMessage = message.OriginalQueueMessage;
            TaskMessage taskMessage = message.TaskMessage;
            OrchestrationInstance instance = taskMessage.OrchestrationInstance;

            this.settings.Logger.RenewingMessage(
                this.storageAccountName,
                this.settings.TaskHubName,
                instance.InstanceId,
                instance.ExecutionId,
                this.storageQueue.Name,
                message.TaskMessage.Event.EventType.ToString(),
                Utils.GetTaskEventId(message.TaskMessage.Event),
<<<<<<< HEAD
                queueMessage.MessageId,
=======
                queueMessage.Id,
                queueMessage.PopReceipt,
>>>>>>> 290abd2d
                (int)this.MessageVisibilityTimeout.TotalSeconds);

            try
            {
                await this.storageQueue.UpdateMessageAsync(
                    queueMessage,
                    this.MessageVisibilityTimeout,
                    session?.TraceActivityId);
            }
            catch (Exception e)
            {
                // Message may have been processed and deleted already.
                this.HandleMessagingExceptions(e, message, $"Caller: {nameof(RenewMessageAsync)}");
            }
        }

        public virtual async Task DeleteMessageAsync(MessageData message, SessionBase? session = null)
        {
            QueueMessage queueMessage = message.OriginalQueueMessage;
            TaskMessage taskMessage = message.TaskMessage;

            this.settings.Logger.DeletingMessage(
                this.storageAccountName,
                this.settings.TaskHubName,
                taskMessage.Event.EventType.ToString(),
                Utils.GetTaskEventId(taskMessage.Event),
                queueMessage.MessageId,
                taskMessage.OrchestrationInstance.InstanceId,
                taskMessage.OrchestrationInstance.ExecutionId,
                this.storageQueue.Name,
                message.SequenceNumber,
                queueMessage.PopReceipt);

            bool haveRetried = false;
            while (true)
            {
                try
                {
                    await this.storageQueue.DeleteMessageAsync(queueMessage, session?.TraceActivityId);
                }
                catch (Exception e)
                {
                    if (!haveRetried && this.IsMessageGoneException(e))
                    {
                        haveRetried = true;
                        continue;
                    }

                    this.HandleMessagingExceptions(e, message, $"Caller: {nameof(DeleteMessageAsync)}");
                }

                break;
            }
        }

        private bool IsMessageGoneException(Exception e)
        {
            DurableTaskStorageException? storageException = e as DurableTaskStorageException;
            return storageException?.HttpStatusCode == 404;
        }

        void HandleMessagingExceptions(Exception e, MessageData message, string details)
        {
            string messageId = message.OriginalQueueMessage.MessageId;
            string instanceId = message.TaskMessage.OrchestrationInstance.InstanceId;
            string executionId = message.TaskMessage.OrchestrationInstance.ExecutionId;
            string eventType = message.TaskMessage.Event.EventType.ToString() ?? string.Empty;
            int taskEventId = Utils.GetTaskEventId(message.TaskMessage.Event);

            this.HandleMessagingExceptions(e, messageId, instanceId, executionId, eventType, taskEventId, details, message.OriginalQueueMessage.PopReceipt);
        }

        void HandleMessagingExceptions(
            Exception e,
            string messageId,
            string instanceId,
            string executionId,
            string eventType,
            int taskEventId,
            string details,
            string popReceipt)
        {
            if (this.IsMessageGoneException(e))
            {
                // Message may have been processed and deleted already.
                this.settings.Logger.MessageGone(
                    this.storageAccountName,
                    this.settings.TaskHubName,
                    messageId,
                    instanceId,
                    executionId,
                    this.storageQueue.Name,
                    eventType,
                    taskEventId,
                    details,
                    popReceipt);
            }
            else
            {
                this.settings.Logger.MessageFailure(
                    this.storageAccountName,
                    this.settings.TaskHubName,
                    messageId,
                    instanceId,
                    executionId,
                    this.storageQueue.Name,
                    eventType,
                    taskEventId,
                    e.ToString());

                // Rethrow the original exception, preserving the callstack.
                ExceptionDispatchInfo.Capture(e).Throw();
            }
        }

        public async Task CreateIfNotExistsAsync()
        {
            try
            {
                if (await this.storageQueue.CreateIfNotExistsAsync())
                {
                    this.settings.Logger.PartitionManagerInfo(
                        this.storageAccountName,
                        this.settings.TaskHubName,
                        this.settings.WorkerId,
                        this.storageQueue.Name,
                        $"Created {this.GetType().Name} named {this.Name}.");
                }
            }
            catch (Exception e)
            {
                this.settings.Logger.MessageFailure(
                    this.storageAccountName,
                    this.settings.TaskHubName,
                    string.Empty /* MessageId */,
                    string.Empty /* InstanceId */,
                    string.Empty /* ExecutionId */,
                    this.storageQueue.Name,
                    string.Empty /* EventType */,
                    0 /* TaskEventId */,
                    e.ToString());
                throw;
            }
        }

        public async Task DeleteIfExistsAsync()
        {
            try
            {
                if (await this.storageQueue.DeleteIfExistsAsync())
                {
                    this.settings.Logger.PartitionManagerInfo(
                        this.storageAccountName,
                        this.settings.TaskHubName,
                        this.settings.WorkerId,
                        this.storageQueue.Name,
                        $"Deleted {this.GetType().Name} named {this.Name}.");
                }
            }
            catch (Exception e)
            {
                this.settings.Logger.MessageFailure(
                    this.storageAccountName,
                    this.settings.TaskHubName,
                    string.Empty /* MessageId */,
                    string.Empty /* InstanceId */,
                    string.Empty /* ExecutionId */,
                    this.storageQueue.Name,
                    string.Empty /* EventType */,
                    0 /* TaskEventId */,
                    e.ToString());
                throw;
            }
        }
    }
}<|MERGE_RESOLUTION|>--- conflicted
+++ resolved
@@ -310,12 +310,8 @@
                 this.storageQueue.Name,
                 message.TaskMessage.Event.EventType.ToString(),
                 Utils.GetTaskEventId(message.TaskMessage.Event),
-<<<<<<< HEAD
                 queueMessage.MessageId,
-=======
-                queueMessage.Id,
                 queueMessage.PopReceipt,
->>>>>>> 290abd2d
                 (int)this.MessageVisibilityTimeout.TotalSeconds);
 
             try
