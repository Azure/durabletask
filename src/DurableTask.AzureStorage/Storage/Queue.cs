--- conflicted
+++ resolved
@@ -45,17 +45,13 @@
 
         public async Task AddMessageAsync(QueueMessage queueMessage, TimeSpan? visibilityDelay, Guid? clientRequestId = null)
         {
-<<<<<<< HEAD
             // Infinite time to live
             TimeSpan? timeToLive = TimeSpan.FromSeconds(-1);
 #if NET461
             // When using net461 SDK version WindowsAzure.Storage 7.2.1 does not allow infinite time to live. Passing in null will default the time to live to 7 days.
             timeToLive = null;
 #endif
-            await this.azureStorageClient.MakeStorageRequest(
-=======
             await this.azureStorageClient.MakeQueueStorageRequest(
->>>>>>> 26acf352
                 (context, cancellationToken) => this.cloudQueue.AddMessageAsync(
                     queueMessage.CloudQueueMessage,
                     timeToLive,
