﻿//  ----------------------------------------------------------------------------------
//  Copyright Microsoft Corporation
//  Licensed under the Apache License, Version 2.0 (the "License");
//  you may not use this file except in compliance with the License.
//  You may obtain a copy of the License at
//  http://www.apache.org/licenses/LICENSE-2.0
//  Unless required by applicable law or agreed to in writing, software
//  distributed under the License is distributed on an "AS IS" BASIS,
//  WITHOUT WARRANTIES OR CONDITIONS OF ANY KIND, either express or implied.
//  See the License for the specific language governing permissions and
//  limitations under the License.
//  ----------------------------------------------------------------------------------
#nullable enable
namespace DurableTask.AzureStorage.Storage
{
    using System;
    using Azure.Core;
    using Azure.Data.Tables;
    using Azure.Storage.Blobs;
    using Azure.Storage.Queues;
    using DurableTask.AzureStorage.Http;
    using DurableTask.AzureStorage.Monitoring;

    class AzureStorageClient
    {
<<<<<<< HEAD
        readonly BlobServiceClient blobClient;
        readonly QueueServiceClient queueClient;
        readonly TableServiceClient tableClient;

        public AzureStorageClient(AzureStorageOrchestrationServiceSettings settings)
        {
            if (settings == null)
            {
                throw new ArgumentNullException(nameof(settings));
=======
        static readonly TimeSpan StorageMaximumExecutionTime = TimeSpan.FromMinutes(2);
        readonly CloudBlobClient blobClient;
        readonly CloudQueueClient queueClient;
        readonly CloudTableClient tableClient;
        readonly SemaphoreSlim requestThrottleSemaphore;

        public AzureStorageClient(AzureStorageOrchestrationServiceSettings settings) : 
            this(settings.StorageAccountDetails == null ?
                CloudStorageAccount.Parse(settings.StorageConnectionString) : settings.StorageAccountDetails.ToCloudStorageAccount(),
                settings)
        { }

        public AzureStorageClient(CloudStorageAccount account, AzureStorageOrchestrationServiceSettings settings)
        {
            this.Settings = settings;

            this.BlobAccountName = GetAccountName(account.Credentials, settings, account.BlobStorageUri, "blob");
            this.QueueAccountName = GetAccountName(account.Credentials, settings, account.QueueStorageUri, "queue");
            this.TableAccountName = GetAccountName(account.Credentials, settings, account.TableStorageUri, "table");
            this.Stats = new AzureStorageOrchestrationServiceStats();
            this.queueClient = account.CreateCloudQueueClient();
            this.queueClient.BufferManager = SimpleBufferManager.Shared;
           
            if (settings.HasTrackingStoreStorageAccount)
            {
                var trackingStoreAccount = settings.TrackingStoreStorageAccountDetails.ToCloudStorageAccount();
                this.tableClient = trackingStoreAccount.CreateCloudTableClient();
                this.blobClient = trackingStoreAccount.CreateCloudBlobClient();
>>>>>>> 53091265
            }

            if (settings.StorageAccountClientProvider == null)
            {
<<<<<<< HEAD
                throw new ArgumentException("Storage account client provider is not specified.", nameof(settings));
            }

            this.Settings = settings;
            this.Stats = new AzureStorageOrchestrationServiceStats();

            var throttlingPolicy = new ThrottlingHttpPipelinePolicy(this.Settings.MaxStorageOperationConcurrency);
            var timeoutPolicy = new LeaseTimeoutHttpPipelinePolicy(this.Settings.LeaseRenewInterval);
            var monitoringPolicy = new MonitoringHttpPipelinePolicy(this.Stats);
=======
                this.tableClient = account.CreateCloudTableClient();
                this.blobClient = account.CreateCloudBlobClient();
            }

            this.blobClient.BufferManager = SimpleBufferManager.Shared;
            this.blobClient.DefaultRequestOptions.MaximumExecutionTime = StorageMaximumExecutionTime;

            this.tableClient.BufferManager = SimpleBufferManager.Shared;
>>>>>>> 53091265

            this.blobClient = CreateClient(settings.StorageAccountClientProvider.Blob, ConfigureClientPolicies);
            this.queueClient = CreateClient(settings.StorageAccountClientProvider.Queue, ConfigureClientPolicies);
            this.tableClient = CreateClient(
                settings.HasTrackingStoreStorageAccount
                    ? settings.TrackingServiceClientProvider!
                    : settings.StorageAccountClientProvider.Table,
                ConfigureClientPolicies);

            void ConfigureClientPolicies<TClientOptions>(TClientOptions options) where TClientOptions : ClientOptions
            {
                options.AddPolicy(throttlingPolicy!, HttpPipelinePosition.PerCall);
                options.AddPolicy(timeoutPolicy!, HttpPipelinePosition.PerCall);
                options.AddPolicy(monitoringPolicy!, HttpPipelinePosition.PerRetry);
            }
        }

        public AzureStorageOrchestrationServiceSettings Settings { get; }

        public AzureStorageOrchestrationServiceStats Stats { get; }

        public string BlobAccountName => this.blobClient.AccountName;

        public string QueueAccountName => this.queueClient.AccountName;

        public string TableAccountName => this.tableClient.AccountName;

        public Blob GetBlobReference(string container, string blobName)
        {
            return new Blob(this.blobClient, container, blobName);
        }

        internal Blob GetBlobReference(Uri blobUri)
        {
            return new Blob(this.blobClient, blobUri);
        }

        public BlobContainer GetBlobContainerReference(string container)
        {
            return new BlobContainer(this, this.blobClient, container);
        }

        public Queue GetQueueReference(string queueName)
        {
            return new Queue(this, this.queueClient, queueName);
        }

        public Table GetTableReference(string tableName)
        {
            return new Table(this, this.tableClient, tableName);
        }

        static TClient CreateClient<TClient, TClientOptions>(
            IStorageServiceClientProvider<TClient, TClientOptions> storageProvider,
            Action<TClientOptions> configurePolicies)
            where TClientOptions : ClientOptions
        {
            TClientOptions options = storageProvider.CreateOptions();
            configurePolicies?.Invoke(options);

            return storageProvider.CreateClient(options);
        }
    }
}<|MERGE_RESOLUTION|>--- conflicted
+++ resolved
@@ -23,7 +23,6 @@
 
     class AzureStorageClient
     {
-<<<<<<< HEAD
         readonly BlobServiceClient blobClient;
         readonly QueueServiceClient queueClient;
         readonly TableServiceClient tableClient;
@@ -33,41 +32,10 @@
             if (settings == null)
             {
                 throw new ArgumentNullException(nameof(settings));
-=======
-        static readonly TimeSpan StorageMaximumExecutionTime = TimeSpan.FromMinutes(2);
-        readonly CloudBlobClient blobClient;
-        readonly CloudQueueClient queueClient;
-        readonly CloudTableClient tableClient;
-        readonly SemaphoreSlim requestThrottleSemaphore;
-
-        public AzureStorageClient(AzureStorageOrchestrationServiceSettings settings) : 
-            this(settings.StorageAccountDetails == null ?
-                CloudStorageAccount.Parse(settings.StorageConnectionString) : settings.StorageAccountDetails.ToCloudStorageAccount(),
-                settings)
-        { }
-
-        public AzureStorageClient(CloudStorageAccount account, AzureStorageOrchestrationServiceSettings settings)
-        {
-            this.Settings = settings;
-
-            this.BlobAccountName = GetAccountName(account.Credentials, settings, account.BlobStorageUri, "blob");
-            this.QueueAccountName = GetAccountName(account.Credentials, settings, account.QueueStorageUri, "queue");
-            this.TableAccountName = GetAccountName(account.Credentials, settings, account.TableStorageUri, "table");
-            this.Stats = new AzureStorageOrchestrationServiceStats();
-            this.queueClient = account.CreateCloudQueueClient();
-            this.queueClient.BufferManager = SimpleBufferManager.Shared;
-           
-            if (settings.HasTrackingStoreStorageAccount)
-            {
-                var trackingStoreAccount = settings.TrackingStoreStorageAccountDetails.ToCloudStorageAccount();
-                this.tableClient = trackingStoreAccount.CreateCloudTableClient();
-                this.blobClient = trackingStoreAccount.CreateCloudBlobClient();
->>>>>>> 53091265
             }
 
             if (settings.StorageAccountClientProvider == null)
             {
-<<<<<<< HEAD
                 throw new ArgumentException("Storage account client provider is not specified.", nameof(settings));
             }
 
@@ -77,24 +45,18 @@
             var throttlingPolicy = new ThrottlingHttpPipelinePolicy(this.Settings.MaxStorageOperationConcurrency);
             var timeoutPolicy = new LeaseTimeoutHttpPipelinePolicy(this.Settings.LeaseRenewInterval);
             var monitoringPolicy = new MonitoringHttpPipelinePolicy(this.Stats);
-=======
-                this.tableClient = account.CreateCloudTableClient();
-                this.blobClient = account.CreateCloudBlobClient();
+
+            this.queueClient = CreateClient(settings.StorageAccountClientProvider.Queue, ConfigureClientPolicies);
+            if (settings.HasTrackingStoreStorageAccount)
+            {
+                this.blobClient = CreateClient(settings.TrackingServiceClientProvider!.Blob, ConfigureClientPolicies);
+                this.tableClient = CreateClient(settings.TrackingServiceClientProvider!.Table, ConfigureClientPolicies);
             }
-
-            this.blobClient.BufferManager = SimpleBufferManager.Shared;
-            this.blobClient.DefaultRequestOptions.MaximumExecutionTime = StorageMaximumExecutionTime;
-
-            this.tableClient.BufferManager = SimpleBufferManager.Shared;
->>>>>>> 53091265
-
-            this.blobClient = CreateClient(settings.StorageAccountClientProvider.Blob, ConfigureClientPolicies);
-            this.queueClient = CreateClient(settings.StorageAccountClientProvider.Queue, ConfigureClientPolicies);
-            this.tableClient = CreateClient(
-                settings.HasTrackingStoreStorageAccount
-                    ? settings.TrackingServiceClientProvider!
-                    : settings.StorageAccountClientProvider.Table,
-                ConfigureClientPolicies);
+            else
+            {
+                this.blobClient = CreateClient(settings.StorageAccountClientProvider.Blob, ConfigureClientPolicies);
+                this.tableClient = CreateClient(settings.StorageAccountClientProvider.Table, ConfigureClientPolicies);
+            }
 
             void ConfigureClientPolicies<TClientOptions>(TClientOptions options) where TClientOptions : ClientOptions
             {
