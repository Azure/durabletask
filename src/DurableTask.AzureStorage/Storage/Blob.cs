﻿//  ----------------------------------------------------------------------------------
//  Copyright Microsoft Corporation
//  Licensed under the Apache License, Version 2.0 (the "License");
//  you may not use this file except in compliance with the License.
//  You may obtain a copy of the License at
//  http://www.apache.org/licenses/LICENSE-2.0
//  Unless required by applicable law or agreed to in writing, software
//  distributed under the License is distributed on an "AS IS" BASIS,
//  WITHOUT WARRANTIES OR CONDITIONS OF ANY KIND, either express or implied.
//  See the License for the specific language governing permissions and
//  limitations under the License.
//  ----------------------------------------------------------------------------------

namespace DurableTask.AzureStorage.Storage
{
    using System;
    using System.IO;
    using System.Threading.Tasks;
    using Microsoft.WindowsAzure.Storage;
    using Microsoft.WindowsAzure.Storage.Blob;

    class Blob
    {
        readonly AzureStorageClient azureStorageClient;
        readonly CloudBlobClient blobClient;
        readonly string blobDirectory;
        readonly string fullBlobPath;
        readonly CloudBlockBlob cloudBlockBlob;

        public Blob(AzureStorageClient azureStorageClient, CloudBlobClient blobClient, string containerName, string blobName, string blobDirectory = null)
        {
            this.azureStorageClient = azureStorageClient;
            this.blobClient = blobClient;
            this.Name = blobName;
            this.blobDirectory = blobDirectory;
            this.fullBlobPath = this.blobDirectory != null ? Path.Combine(this.blobDirectory, this.Name) : blobName;

            this.cloudBlockBlob = this.blobClient.GetContainerReference(containerName).GetBlockBlobReference(fullBlobPath);
        }

        public string Name { get; }

        public bool IsLeased => this.cloudBlockBlob.Properties.LeaseState == LeaseState.Leased;

        public string AbsoluteUri => this.cloudBlockBlob.Uri.AbsoluteUri;

        public Blob(AzureStorageClient azureStorageClient, CloudBlobClient blobClient, Uri blobUri)
        {
            this.azureStorageClient = azureStorageClient;
            this.blobClient = blobClient;
            this.cloudBlockBlob = new CloudBlockBlob(blobUri, blobClient.Credentials);
        }

        public async Task<bool> ExistsAsync()
        {
            return await this.azureStorageClient.MakeStorageRequest<bool>(
                (context, cancellationToken) => this.cloudBlockBlob.ExistsAsync(null, context, cancellationToken),
                "Blob Exists");
        }

        public async Task<bool> DeleteIfExistsAsync()
        {
            return await this.azureStorageClient.MakeStorageRequest<bool>(
                (context, cancellationToken) => this.cloudBlockBlob.DeleteIfExistsAsync(DeleteSnapshotsOption.IncludeSnapshots, null, null, context, cancellationToken),
                "Blob Delete");
        }

        public async Task UploadTextAsync(string content, string leaseId = null, bool ifDoesntExist = false)
        {
            AccessCondition accessCondition = null;
            if (ifDoesntExist)
            {
                accessCondition = AccessCondition.GenerateIfNoneMatchCondition("*");
            }
            else if (leaseId != null)
            {
                accessCondition = AccessCondition.GenerateLeaseCondition(leaseId);
            }

            await this.azureStorageClient.MakeStorageRequest(
                (context, cancellationToken) => this.cloudBlockBlob.UploadTextAsync(content, null, accessCondition, null, context, cancellationToken),
                "Blob UploadText");
        }

        public async Task UploadFromByteArrayAsync(byte[] buffer, int index, int byteCount)
        {
            await this.azureStorageClient.MakeStorageRequest(
                (context, cancellationToken) => this.cloudBlockBlob.UploadFromByteArrayAsync(buffer, index, byteCount, null, null, context, cancellationToken),
                "Blob UploadFromByeArray");
        }

        public async Task<string> DownloadTextAsync()
        {
            return await this.azureStorageClient.MakeStorageRequest(
                (context, cancellationToken) => this.cloudBlockBlob.DownloadTextAsync(null, null, null, context, cancellationToken),
                "Blob DownloadText");
        }

        public async Task DownloadToStreamAsync(MemoryStream target)
        {
            await this.azureStorageClient.MakeStorageRequest(
<<<<<<< HEAD
                (context, cancellationToken) => this.cloudBlockBlob.DownloadToStreamAsync(target, null, null, context, cancellationToken),
=======
                (context, cancellationToken) => this.cloudBlockBlob.DownloadToStreamAsync(memory),
>>>>>>> 9419c211
                "Blob DownloadToStream");
        }

        public async Task FetchAttributesAsync()
        {
            await this.azureStorageClient.MakeStorageRequest(
                (context, cancellationToken) => this.cloudBlockBlob.FetchAttributesAsync(null, null, context, cancellationToken),
                "Blob FetchAttributes");
        }

        public async Task<string> AcquireLeaseAsync(TimeSpan leaseInterval, string leaseId)
        {
            return await this.azureStorageClient.MakeStorageRequest<string>(
                (context, cancellationToken) => this.cloudBlockBlob.AcquireLeaseAsync(leaseInterval, leaseId, null, null, context, cancellationToken),
                "Blob AcquireLease");
        }


        public async Task<string> ChangeLeaseAsync(string proposedLeaseId, string currentLeaseId)
        {
            return await this.azureStorageClient.MakeStorageRequest<string>(
                (context, cancellationToken) => this.cloudBlockBlob.ChangeLeaseAsync(proposedLeaseId, accessCondition: AccessCondition.GenerateLeaseCondition(currentLeaseId), null, context, cancellationToken),
                "Blob ChangeLease");
        }

        public async Task RenewLeaseAsync(string leaseId)
        {
            var requestOptions = new BlobRequestOptions { ServerTimeout = azureStorageClient.Settings.LeaseRenewInterval };
            await this.azureStorageClient.MakeStorageRequest(
                (context, cancellationToken) => this.cloudBlockBlob.RenewLeaseAsync(AccessCondition.GenerateLeaseCondition(leaseId), requestOptions, context, cancellationToken),
                "Blob RenewLease");
        }

        public async Task ReleaseLeaseAsync(string leaseId)
        {
            await this.azureStorageClient.MakeStorageRequest(
                (context, cancellationToken) => this.cloudBlockBlob.ReleaseLeaseAsync(AccessCondition.GenerateLeaseCondition(leaseId), null, context, cancellationToken),
                "Blob ReleaseLease");
        }
    }
}<|MERGE_RESOLUTION|>--- conflicted
+++ resolved
@@ -99,11 +99,7 @@
         public async Task DownloadToStreamAsync(MemoryStream target)
         {
             await this.azureStorageClient.MakeStorageRequest(
-<<<<<<< HEAD
                 (context, cancellationToken) => this.cloudBlockBlob.DownloadToStreamAsync(target, null, null, context, cancellationToken),
-=======
-                (context, cancellationToken) => this.cloudBlockBlob.DownloadToStreamAsync(memory),
->>>>>>> 9419c211
                 "Blob DownloadToStream");
         }
 
