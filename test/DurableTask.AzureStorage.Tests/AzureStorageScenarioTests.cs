﻿//  ----------------------------------------------------------------------------------
//  Copyright Microsoft Corporation
//  Licensed under the Apache License, Version 2.0 (the "License");
//  you may not use this file except in compliance with the License.
//  You may obtain a copy of the License at
//  http://www.apache.org/licenses/LICENSE-2.0
//  Unless required by applicable law or agreed to in writing, software
//  distributed under the License is distributed on an "AS IS" BASIS,
//  WITHOUT WARRANTIES OR CONDITIONS OF ANY KIND, either express or implied.
//  See the License for the specific language governing permissions and
//  limitations under the License.
//  ----------------------------------------------------------------------------------

namespace DurableTask.AzureStorage.Tests
{
    using System;
    using System.Collections.Generic;
    using System.Diagnostics;
    using System.IO;
    using System.Linq;
    using System.Runtime.Serialization;
    using System.Text;
    using System.Threading;
    using System.Threading.Tasks;
    using Azure.Data.Tables;
    using Azure.Storage.Blobs;
    using Azure.Storage.Blobs.Models;
    using DurableTask.AzureStorage.Storage;
    using DurableTask.AzureStorage.Tracking;
    using DurableTask.Core;
    using DurableTask.Core.Exceptions;
    using DurableTask.Core.History;
    using Microsoft.Practices.EnterpriseLibrary.SemanticLogging.Utility;
    using Microsoft.VisualStudio.TestTools.UnitTesting;
    using Newtonsoft.Json;
    using Newtonsoft.Json.Linq;

    [TestClass]
    public class AzureStorageScenarioTests
    {
        public static readonly TimeSpan StandardTimeout = Debugger.IsAttached ? TimeSpan.FromMinutes(5) : TimeSpan.FromSeconds(30);

        /// <summary>
        /// End-to-end test which validates a simple orchestrator function which doesn't call any activity functions.
        /// </summary>
        [DataTestMethod]
        [DataRow(true)]
        [DataRow(false)]
        public async Task HelloWorldOrchestration_Inline(bool enableExtendedSessions)
        {
            using (TestOrchestrationHost host = TestHelpers.GetTestOrchestrationHost(enableExtendedSessions))
            {
                await host.StartAsync();

                var client = await host.StartOrchestrationAsync(typeof(Orchestrations.SayHelloInline), "World");
                var status = await client.WaitForCompletionAsync(StandardTimeout);

                Assert.AreEqual(OrchestrationStatus.Completed, status?.OrchestrationStatus);
                Assert.AreEqual("World", JToken.Parse(status?.Input));
                Assert.AreEqual("Hello, World!", JToken.Parse(status?.Output));

                await host.StopAsync();
            }
        }

        /// <summary>
        /// End-to-end test which runs a simple orchestrator function that calls a single activity function.
        /// </summary>
        [DataTestMethod]
        [DataRow(true)]
        [DataRow(false)]
        public async Task HelloWorldOrchestration_Activity(bool enableExtendedSessions)
        {
            using (TestOrchestrationHost host = TestHelpers.GetTestOrchestrationHost(enableExtendedSessions))
            {
                await host.StartAsync();

                var client = await host.StartOrchestrationAsync(typeof(Orchestrations.SayHelloWithActivity), "World");
                var status = await client.WaitForCompletionAsync(StandardTimeout);

                Assert.AreEqual(OrchestrationStatus.Completed, status?.OrchestrationStatus);
                Assert.AreEqual("World", JToken.Parse(status?.Input));
                Assert.AreEqual("Hello, World!", JToken.Parse(status?.Output));

                await host.StopAsync();
            }
        }

        /// <summary>
        /// End-to-end test which validates function chaining by implementing a naive factorial function orchestration.
        /// </summary>
        [TestMethod]
        public async Task SequentialOrchestration()
        {
            using (TestOrchestrationHost host = TestHelpers.GetTestOrchestrationHost(enableExtendedSessions: false))
            {
                await host.StartAsync();

                var client = await host.StartOrchestrationAsync(typeof(Orchestrations.Factorial), 10);
                var status = await client.WaitForCompletionAsync(StandardTimeout);

                Assert.AreEqual(OrchestrationStatus.Completed, status?.OrchestrationStatus);
                Assert.AreEqual(10, JToken.Parse(status?.Input));
                Assert.AreEqual(3628800, JToken.Parse(status?.Output));

                await host.StopAsync();
            }
        }

        /// <summary>
        /// End-to-end test which validates function chaining by implementing a naive factorial function orchestration.
        /// </summary>
        [TestMethod]
        public async Task SequentialOrchestrationNoReplay()
        {
            // Enable extended sesisons to ensure that the orchestration never gets replayed
            using (TestOrchestrationHost host = TestHelpers.GetTestOrchestrationHost(enableExtendedSessions: true))
            {
                await host.StartAsync();

                var client = await host.StartOrchestrationAsync(typeof(Orchestrations.FactorialNoReplay), 10);
                var status = await client.WaitForCompletionAsync(StandardTimeout);

                Assert.AreEqual(OrchestrationStatus.Completed, status?.OrchestrationStatus);
                Assert.AreEqual(10, JToken.Parse(status?.Input));
                Assert.AreEqual(3628800, JToken.Parse(status?.Output));

                await host.StopAsync();
            }
        }

        [TestMethod]
        public async Task ParentOfSequentialOrchestration()
        {
            using (TestOrchestrationHost host = TestHelpers.GetTestOrchestrationHost(enableExtendedSessions: false))
            {
                await host.StartAsync();

                var client = await host.StartOrchestrationAsync(typeof(Orchestrations.ParentOfFactorial), 10);
                var status = await client.WaitForCompletionAsync(TimeSpan.FromSeconds(30));

                Assert.AreEqual(OrchestrationStatus.Completed, status?.OrchestrationStatus);
                Assert.AreEqual(10, JToken.Parse(status?.Input));
                Assert.AreEqual(3628800, JToken.Parse(status?.Output));

                await host.StopAsync();
            }
        }

        [TestMethod]
        public async Task GetAllOrchestrationStatuses()
        {
            using (TestOrchestrationHost host = TestHelpers.GetTestOrchestrationHost(enableExtendedSessions: false))
            {
                // Execute the orchestrator twice. Orchestrator will be replied. However instances might be two.
                await host.StartAsync();
                var client = await host.StartOrchestrationAsync(typeof(Orchestrations.SayHelloInline), "world one");
                await client.WaitForCompletionAsync(TimeSpan.FromSeconds(30));
                client = await host.StartOrchestrationAsync(typeof(Orchestrations.SayHelloInline), "world two");
                await client.WaitForCompletionAsync(TimeSpan.FromSeconds(30));

                var results = await host.GetAllOrchestrationInstancesAsync();
                Assert.AreEqual(2, results.Count);
                Assert.IsNotNull(results.SingleOrDefault(r => r.Output == "\"Hello, world one!\""));
                Assert.IsNotNull(results.SingleOrDefault(r => r.Output == "\"Hello, world two!\""));

                await host.StopAsync();
            }
        }

        [TestMethod]
        public async Task GetInstanceIdsByPrefix()
        {
            using TestOrchestrationHost host = TestHelpers.GetTestOrchestrationHost(enableExtendedSessions: false);
            string instanceIdPrefixGuid = "0abb6ebb-d712-453a-97c4-6c7c1f78f49f";

            string[] instanceIds = new[]
            {
                instanceIdPrefixGuid,
                instanceIdPrefixGuid + "_0_Foo",
                instanceIdPrefixGuid + "_1_Bar",
                instanceIdPrefixGuid + "_Foo",
                instanceIdPrefixGuid + "_Bar",
            };

            // Create multiple instances that we'll try to query back
            await host.StartAsync();

            TestOrchestrationClient client;
            foreach (string instanceId in instanceIds)
            {
                client = await host.StartOrchestrationAsync(typeof(Orchestrations.Echo), input: "Greetings!", instanceId);
                await client.WaitForCompletionAsync(TimeSpan.FromSeconds(10));
            }

            // Add one more instance which shouldn't get picked up
            client = await host.StartOrchestrationAsync(
                typeof(Orchestrations.Echo),
                input: "Greetings!",
                instanceId: $"Foo_{instanceIdPrefixGuid}");
            await client.WaitForCompletionAsync(TimeSpan.FromSeconds(10));

            DurableStatusQueryResult queryResult = await host.service.GetOrchestrationStateAsync(
                new OrchestrationInstanceStatusQueryCondition()
                {
                    InstanceIdPrefix = instanceIdPrefixGuid,
                },
                top: instanceIds.Length,
                continuationToken: null);
            Assert.AreEqual(instanceIds.Length, queryResult.OrchestrationState.Count());
            Assert.IsNull(queryResult.ContinuationToken);

            await host.StopAsync();
        }

        [TestMethod]
        public async Task NoInstancesGetAllOrchestrationStatusesNullContinuationToken()
        {
            using (TestOrchestrationHost host = TestHelpers.GetTestOrchestrationHost(enableExtendedSessions: false))
            {
                // Execute the orchestrator twice. Orchestrator will be replied. However instances might be two.
                await host.StartAsync();
                var queryResult = await host.service.GetOrchestrationStateAsync(
                    new OrchestrationInstanceStatusQueryCondition(),
                    100,
                    null);

                Assert.IsNull(queryResult.ContinuationToken);
                await host.StopAsync();
            }
        }

        [DataTestMethod]
        [DataRow(false, false)]
        [DataRow(true, false)]
        [DataRow(false, true)]
        [DataRow(true, true)]
        public async Task EventConversation(bool enableExtendedSessions, bool useFireAndForget)
        {
            using (TestOrchestrationHost host = TestHelpers.GetTestOrchestrationHost(enableExtendedSessions))
            {
                await host.StartAsync();

                var client = await host.StartOrchestrationAsync(typeof(Test.Orchestrations.EventConversationOrchestration), useFireAndForget);
                var status = await client.WaitForCompletionAsync(TimeSpan.FromSeconds(30));

                Assert.AreEqual(OrchestrationStatus.Completed, status?.OrchestrationStatus);
                Assert.AreEqual("OK", JToken.Parse(status?.Output));

                await host.StopAsync();
            }
        }

        [DataTestMethod]
        [DataRow(false)]
        [DataRow(true)]
        public async Task AutoStart(bool enableExtendedSessions)
        {
            using (TestOrchestrationHost host = TestHelpers.GetTestOrchestrationHost(enableExtendedSessions))
            {
                await host.StartAsync();

                host.AddAutoStartOrchestrator(typeof(Orchestrations.AutoStartOrchestration.Responder));

                var client = await host.StartOrchestrationAsync(typeof(Orchestrations.AutoStartOrchestration), "");
                var status = await client.WaitForCompletionAsync(TimeSpan.FromSeconds(30));

                Assert.AreEqual(OrchestrationStatus.Completed, status?.OrchestrationStatus);
                Assert.AreEqual("OK", JToken.Parse(status?.Output));

                await host.StopAsync();
            }
        }

        [DataTestMethod]
        [DataRow(false)]
        [DataRow(true)]
        public async Task ContinueAsNewThenTimer(bool enableExtendedSessions)
        {
            using (TestOrchestrationHost host = TestHelpers.GetTestOrchestrationHost(enableExtendedSessions))
            {
                await host.StartAsync();

                var client = await host.StartOrchestrationAsync(typeof(Test.Orchestrations.ContinueAsNewThenTimerOrchestration), 0);
                var status = await client.WaitForCompletionAsync(TimeSpan.FromSeconds(30));

                Assert.AreEqual(OrchestrationStatus.Completed, status?.OrchestrationStatus);
                Assert.AreEqual("OK", JToken.Parse(status?.Output));

                await host.StopAsync();
            }
        }

        [TestMethod]
        public async Task PurgeInstanceHistoryForSingleInstanceWithoutLargeMessageBlobs()
        {
            using (TestOrchestrationHost host = TestHelpers.GetTestOrchestrationHost(enableExtendedSessions: false))
            {
                string instanceId = Guid.NewGuid().ToString();
                await host.StartAsync();
                TestOrchestrationClient client = await host.StartOrchestrationAsync(typeof(Orchestrations.Factorial), 110, instanceId);
                await client.WaitForCompletionAsync(TimeSpan.FromSeconds(60));

                List<HistoryStateEvent> historyEvents = await client.GetOrchestrationHistoryAsync(instanceId);
                Assert.IsTrue(historyEvents.Count > 0);

                IList<OrchestrationState> orchestrationStateList = await client.GetStateAsync(instanceId);
                Assert.AreEqual(1, orchestrationStateList.Count);
                Assert.AreEqual(instanceId, orchestrationStateList.First().OrchestrationInstance.InstanceId);

                await client.PurgeInstanceHistory();

                List<HistoryStateEvent> historyEventsAfterPurging = await client.GetOrchestrationHistoryAsync(instanceId);
                Assert.AreEqual(0, historyEventsAfterPurging.Count);

                orchestrationStateList = await client.GetStateAsync(instanceId);
                Assert.AreEqual(1, orchestrationStateList.Count);
                Assert.IsNull(orchestrationStateList[0]);

                await host.StopAsync();
            }
        }

        [TestMethod]
        public async Task ValidateCustomStatusPersists()
        {
            using (TestOrchestrationHost host = TestHelpers.GetTestOrchestrationHost(false))
            {
                await host.StartAsync();

                string customStatus = "custom_status";
                var client = await host.StartOrchestrationAsync(
                    typeof(Test.Orchestrations.ChangeStatusOrchestration),
                    new string[] { customStatus });
                var state = await client.WaitForCompletionAsync(TimeSpan.FromSeconds(30));

                Assert.AreEqual(OrchestrationStatus.Completed, state?.OrchestrationStatus);
                Assert.AreEqual(customStatus, JToken.Parse(state?.Status));

                await host.StopAsync();
            }
        }

        [TestMethod]
        public async Task ValidateNullCustomStatusPersists()
        {
            using (TestOrchestrationHost host = TestHelpers.GetTestOrchestrationHost(false))
            {
                await host.StartAsync();

                var client = await host.StartOrchestrationAsync(
                    typeof(Test.Orchestrations.ChangeStatusOrchestration),
                    // First set "custom_status", then set null and make sure it persists
                    new string[] { "custom_status", null });
                var state = await client.WaitForCompletionAsync(TimeSpan.FromSeconds(30));

                Assert.AreEqual(OrchestrationStatus.Completed, state?.OrchestrationStatus);
                Assert.AreEqual(null, JToken.Parse(state?.Status).Value<string>());

                await host.StopAsync();
            }
        }

        [TestMethod]
        public async Task PurgeInstanceHistoryForSingleInstanceWithLargeMessageBlobs()
        {
            using (TestOrchestrationHost host = TestHelpers.GetTestOrchestrationHost(enableExtendedSessions: false))
            {
                await host.StartAsync();

                string instanceId = Guid.NewGuid().ToString();
                string message = this.GenerateMediumRandomStringPayload().ToString();
                TestOrchestrationClient client = await host.StartOrchestrationAsync(typeof(Orchestrations.Echo), message, instanceId);
                OrchestrationState status = await client.WaitForCompletionAsync(TimeSpan.FromMinutes(2));
                Assert.AreEqual(OrchestrationStatus.Completed, status?.OrchestrationStatus);

                List<HistoryStateEvent> historyEvents = await client.GetOrchestrationHistoryAsync(instanceId);
                Assert.IsTrue(historyEvents.Count > 0);

                IList<OrchestrationState> orchestrationStateList = await client.GetStateAsync(instanceId);
                Assert.AreEqual(1, orchestrationStateList.Count);
                Assert.AreEqual(instanceId, orchestrationStateList.First().OrchestrationInstance.InstanceId);

                int blobCount = await this.GetBlobCount("test-largemessages", instanceId);
                Assert.IsTrue(blobCount > 0);

                IList<OrchestrationState> results = await host.GetAllOrchestrationInstancesAsync();
                Assert.AreEqual(1, results.Count);

                string result = JToken.Parse(results.First(x => x.OrchestrationInstance.InstanceId == instanceId).Output).ToString();
                Assert.AreEqual(message, result);

                await client.PurgeInstanceHistory();

                List<HistoryStateEvent> historyEventsAfterPurging = await client.GetOrchestrationHistoryAsync(instanceId);
                Assert.AreEqual(0, historyEventsAfterPurging.Count);

                orchestrationStateList = await client.GetStateAsync(instanceId);
                Assert.AreEqual(1, orchestrationStateList.Count);
                Assert.IsNull(orchestrationStateList[0]);

                blobCount = await this.GetBlobCount("test-largemessages", instanceId);
                Assert.AreEqual(0, blobCount);

                await host.StopAsync();
            }
        }

        [TestMethod]
        public async Task PurgeInstanceHistoryForTimePeriodDeleteAll()
        {
            using (TestOrchestrationHost host = TestHelpers.GetTestOrchestrationHost(enableExtendedSessions: false))
            {
                await host.StartAsync();
                DateTime startDateTime = DateTime.Now;
                string firstInstanceId = "instance1";
                TestOrchestrationClient client = await host.StartOrchestrationAsync(typeof(Orchestrations.FanOutFanIn), 50, firstInstanceId);
                await client.WaitForCompletionAsync(TimeSpan.FromSeconds(30));
                string secondInstanceId = "instance2";
                client = await host.StartOrchestrationAsync(typeof(Orchestrations.FanOutFanIn), 50, secondInstanceId);
                await client.WaitForCompletionAsync(TimeSpan.FromSeconds(30));
                string thirdInstanceId = "instance3";
                client = await host.StartOrchestrationAsync(typeof(Orchestrations.FanOutFanIn), 50, thirdInstanceId);
                await client.WaitForCompletionAsync(TimeSpan.FromSeconds(30));

                string fourthInstanceId = "instance4";
                string message = this.GenerateMediumRandomStringPayload().ToString();
                client = await host.StartOrchestrationAsync(typeof(Orchestrations.Echo), message, fourthInstanceId);
                var status = await client.WaitForCompletionAsync(TimeSpan.FromMinutes(2));
                Assert.AreEqual(OrchestrationStatus.Completed, status?.OrchestrationStatus);

                IList<OrchestrationState> results = await host.GetAllOrchestrationInstancesAsync();
                Assert.AreEqual(4, results.Count);
                Assert.AreEqual("\"Done\"", results.First(x => x.OrchestrationInstance.InstanceId == firstInstanceId).Output);
                Assert.AreEqual("\"Done\"", results.First(x => x.OrchestrationInstance.InstanceId == secondInstanceId).Output);
                Assert.AreEqual("\"Done\"", results.First(x => x.OrchestrationInstance.InstanceId == thirdInstanceId).Output);
                string result = JToken.Parse(results.First(x => x.OrchestrationInstance.InstanceId == fourthInstanceId).Output).ToString();
                Assert.AreEqual(message, result);

                List<HistoryStateEvent> firstHistoryEvents = await client.GetOrchestrationHistoryAsync(firstInstanceId);
                Assert.IsTrue(firstHistoryEvents.Count > 0);

                List<HistoryStateEvent> secondHistoryEvents = await client.GetOrchestrationHistoryAsync(secondInstanceId);
                Assert.IsTrue(secondHistoryEvents.Count > 0);

                List<HistoryStateEvent> thirdHistoryEvents = await client.GetOrchestrationHistoryAsync(thirdInstanceId);
                Assert.IsTrue(thirdHistoryEvents.Count > 0);

                List<HistoryStateEvent> fourthHistoryEvents = await client.GetOrchestrationHistoryAsync(thirdInstanceId);
                Assert.IsTrue(fourthHistoryEvents.Count > 0);

                IList<OrchestrationState> firstOrchestrationStateList = await client.GetStateAsync(firstInstanceId);
                Assert.AreEqual(1, firstOrchestrationStateList.Count);
                Assert.AreEqual(firstInstanceId, firstOrchestrationStateList.First().OrchestrationInstance.InstanceId);

                IList<OrchestrationState> secondOrchestrationStateList = await client.GetStateAsync(secondInstanceId);
                Assert.AreEqual(1, secondOrchestrationStateList.Count);
                Assert.AreEqual(secondInstanceId, secondOrchestrationStateList.First().OrchestrationInstance.InstanceId);

                IList<OrchestrationState> thirdOrchestrationStateList = await client.GetStateAsync(thirdInstanceId);
                Assert.AreEqual(1, thirdOrchestrationStateList.Count);
                Assert.AreEqual(thirdInstanceId, thirdOrchestrationStateList.First().OrchestrationInstance.InstanceId);

                IList<OrchestrationState> fourthOrchestrationStateList = await client.GetStateAsync(fourthInstanceId);
                Assert.AreEqual(1, fourthOrchestrationStateList.Count);
                Assert.AreEqual(fourthInstanceId, fourthOrchestrationStateList.First().OrchestrationInstance.InstanceId);

                int blobCount = await this.GetBlobCount("test-largemessages", fourthInstanceId);
                Assert.AreEqual(6, blobCount);

                await client.PurgeInstanceHistoryByTimePeriod(
                    startDateTime,
                    DateTime.UtcNow,
                    new List<OrchestrationStatus>
                    {
                        OrchestrationStatus.Completed,
                        OrchestrationStatus.Terminated,
                        OrchestrationStatus.Failed,
                        OrchestrationStatus.Running
                    });

                List<HistoryStateEvent> firstHistoryEventsAfterPurging = await client.GetOrchestrationHistoryAsync(firstInstanceId);
                Assert.AreEqual(0, firstHistoryEventsAfterPurging.Count);

                List<HistoryStateEvent> secondHistoryEventsAfterPurging = await client.GetOrchestrationHistoryAsync(secondInstanceId);
                Assert.AreEqual(0, secondHistoryEventsAfterPurging.Count);

                List<HistoryStateEvent> thirdHistoryEventsAfterPurging = await client.GetOrchestrationHistoryAsync(thirdInstanceId);
                Assert.AreEqual(0, thirdHistoryEventsAfterPurging.Count);

                List<HistoryStateEvent>fourthHistoryEventsAfterPurging = await client.GetOrchestrationHistoryAsync(fourthInstanceId);
                Assert.AreEqual(0, fourthHistoryEventsAfterPurging.Count);

                firstOrchestrationStateList = await client.GetStateAsync(firstInstanceId);
                Assert.AreEqual(1, firstOrchestrationStateList.Count);
                Assert.IsNull(firstOrchestrationStateList[0]);

                secondOrchestrationStateList = await client.GetStateAsync(secondInstanceId);
                Assert.AreEqual(1, secondOrchestrationStateList.Count);
                Assert.IsNull(secondOrchestrationStateList[0]);

                thirdOrchestrationStateList = await client.GetStateAsync(thirdInstanceId);
                Assert.AreEqual(1, thirdOrchestrationStateList.Count);
                Assert.IsNull(thirdOrchestrationStateList[0]);

                fourthOrchestrationStateList = await client.GetStateAsync(fourthInstanceId);
                Assert.AreEqual(1, fourthOrchestrationStateList.Count);
                Assert.IsNull(fourthOrchestrationStateList[0]);

                blobCount = await this.GetBlobCount("test-largemessages", fourthInstanceId);
                Assert.AreEqual(0, blobCount);

                await host.StopAsync();
            }
        }

        private async Task<int> GetBlobCount(string containerName, string directoryName)
        {
            var client = new BlobServiceClient(TestHelpers.GetTestStorageAccountConnectionString());

            var containerClient = client.GetBlobContainerClient(containerName);
            await containerClient.CreateIfNotExistsAsync();

<<<<<<< HEAD
            return await containerClient.GetBlobsAsync(traits: BlobTraits.Metadata, prefix: directoryName).CountAsync();
=======
            CloudBlobContainer cloudBlobContainer = cloudBlobClient.GetContainerReference(containerName);
            await cloudBlobContainer.CreateIfNotExistsAsync();
            CloudBlobDirectory instanceDirectory = cloudBlobContainer.GetDirectoryReference(directoryName);
            var blobs = new List<IListBlobItem>();
            BlobContinuationToken blobContinuationToken = null;
            do
            {
                BlobResultSegment results = await TimeoutHandler.ExecuteWithTimeout("GetBlobCount", "dummyAccount", new AzureStorageOrchestrationServiceSettings(), (context, timeoutToken) =>
                {
                    return instanceDirectory.ListBlobsSegmentedAsync(
                            useFlatBlobListing: true,
                            blobListingDetails: BlobListingDetails.Metadata,
                            maxResults: null,
                            currentToken: blobContinuationToken,
                            options: null,
                            operationContext: context,
                            cancellationToken: timeoutToken);
                });
                
                blobContinuationToken = results.ContinuationToken;
                blobs.AddRange(results.Results);
            } while (blobContinuationToken != null);

            Trace.TraceInformation(
                "Found {0} blobs: {1}{2}",
                blobs.Count,
                Environment.NewLine,
                string.Join(Environment.NewLine, blobs.Select(b => b.Uri)));
            return blobs.Count;
>>>>>>> 7a5d1774
        }


        [TestMethod]
        public async Task PurgeInstanceHistoryForTimePeriodDeletePartially()
        {
            using (TestOrchestrationHost host = TestHelpers.GetTestOrchestrationHost(enableExtendedSessions: false))
            {
                // Execute the orchestrator twice. Orchestrator will be replied. However instances might be two.
                await host.StartAsync();
                DateTime startDateTime = DateTime.Now;
                string firstInstanceId = Guid.NewGuid().ToString();
                TestOrchestrationClient client = await host.StartOrchestrationAsync(typeof(Orchestrations.FanOutFanIn), 50, firstInstanceId);
                await client.WaitForCompletionAsync(TimeSpan.FromSeconds(30));
                DateTime endDateTime = DateTime.Now;
                await Task.Delay(5000);
                string secondInstanceId = Guid.NewGuid().ToString();
                client = await host.StartOrchestrationAsync(typeof(Orchestrations.FanOutFanIn), 50, secondInstanceId);
                await client.WaitForCompletionAsync(TimeSpan.FromSeconds(30));
                string thirdInstanceId = Guid.NewGuid().ToString();
                client = await host.StartOrchestrationAsync(typeof(Orchestrations.FanOutFanIn), 50, thirdInstanceId);
                await client.WaitForCompletionAsync(TimeSpan.FromSeconds(30));

                IList<OrchestrationState> results = await host.GetAllOrchestrationInstancesAsync();
                Assert.AreEqual(3, results.Count);
                Assert.IsNotNull(results[0].Output.Equals("\"Done\""));
                Assert.IsNotNull(results[1].Output.Equals("\"Done\""));
                Assert.IsNotNull(results[2].Output.Equals("\"Done\""));


                List<HistoryStateEvent> firstHistoryEvents = await client.GetOrchestrationHistoryAsync(firstInstanceId);
                Assert.IsTrue(firstHistoryEvents.Count > 0);

                List<HistoryStateEvent> secondHistoryEvents = await client.GetOrchestrationHistoryAsync(secondInstanceId);
                Assert.IsTrue(secondHistoryEvents.Count > 0);

                List<HistoryStateEvent> thirdHistoryEvents = await client.GetOrchestrationHistoryAsync(thirdInstanceId);
                Assert.IsTrue(secondHistoryEvents.Count > 0);

                IList<OrchestrationState> firstOrchestrationStateList = await client.GetStateAsync(firstInstanceId);
                Assert.AreEqual(1, firstOrchestrationStateList.Count);
                Assert.AreEqual(firstInstanceId, firstOrchestrationStateList.First().OrchestrationInstance.InstanceId);

                IList<OrchestrationState> secondOrchestrationStateList = await client.GetStateAsync(secondInstanceId);
                Assert.AreEqual(1, secondOrchestrationStateList.Count);
                Assert.AreEqual(secondInstanceId, secondOrchestrationStateList.First().OrchestrationInstance.InstanceId);

                IList<OrchestrationState> thirdOrchestrationStateList = await client.GetStateAsync(thirdInstanceId);
                Assert.AreEqual(1, thirdOrchestrationStateList.Count);
                Assert.AreEqual(thirdInstanceId, thirdOrchestrationStateList.First().OrchestrationInstance.InstanceId);

                await client.PurgeInstanceHistoryByTimePeriod(startDateTime, endDateTime, new List<OrchestrationStatus> { OrchestrationStatus.Completed, OrchestrationStatus.Terminated, OrchestrationStatus.Failed, OrchestrationStatus.Running });

                List<HistoryStateEvent> firstHistoryEventsAfterPurging = await client.GetOrchestrationHistoryAsync(firstInstanceId);
                Assert.AreEqual(0, firstHistoryEventsAfterPurging.Count);

                List<HistoryStateEvent> secondHistoryEventsAfterPurging = await client.GetOrchestrationHistoryAsync(secondInstanceId);
                Assert.IsTrue(secondHistoryEventsAfterPurging.Count > 0);

                List<HistoryStateEvent> thirdHistoryEventsAfterPurging = await client.GetOrchestrationHistoryAsync(thirdInstanceId);
                Assert.IsTrue(thirdHistoryEventsAfterPurging.Count > 0);

                firstOrchestrationStateList = await client.GetStateAsync(firstInstanceId);
                Assert.AreEqual(1, firstOrchestrationStateList.Count);
                Assert.IsNull(firstOrchestrationStateList[0]);

                secondOrchestrationStateList = await client.GetStateAsync(secondInstanceId);
                Assert.AreEqual(1, secondOrchestrationStateList.Count);
                Assert.AreEqual(secondInstanceId, secondOrchestrationStateList.First().OrchestrationInstance.InstanceId);

                thirdOrchestrationStateList = await client.GetStateAsync(thirdInstanceId);
                Assert.AreEqual(1, thirdOrchestrationStateList.Count);
                Assert.AreEqual(thirdInstanceId, thirdOrchestrationStateList.First().OrchestrationInstance.InstanceId);

                await host.StopAsync();
            }
        }

        /// <summary>
        /// End-to-end test which validates parallel function execution by enumerating all files in the current directory 
        /// in parallel and getting the sum total of all file sizes.
        /// </summary>
        [DataTestMethod]
        [DataRow(true)]
        [DataRow(false)]
        public async Task ParallelOrchestration(bool enableExtendedSessions)
        {
            using (TestOrchestrationHost host = TestHelpers.GetTestOrchestrationHost(enableExtendedSessions))
            {
                await host.StartAsync();

                var client = await host.StartOrchestrationAsync(typeof(Orchestrations.DiskUsage), Environment.CurrentDirectory);
                var status = await client.WaitForCompletionAsync(TimeSpan.FromSeconds(90));

                Assert.AreEqual(OrchestrationStatus.Completed, status?.OrchestrationStatus);
                Assert.AreEqual(Environment.CurrentDirectory, JToken.Parse(status?.Input));
                Assert.IsTrue(long.Parse(status?.Output) > 0L);

                await host.StopAsync();
            }
        }

        [DataTestMethod]
        [DataRow(true)]
        [DataRow(false)]
        public async Task LargeFanOutOrchestration(bool enableExtendedSessions)
        {
            using (TestOrchestrationHost host = TestHelpers.GetTestOrchestrationHost(enableExtendedSessions))
            {
                await host.StartAsync();

                var client = await host.StartOrchestrationAsync(typeof(Orchestrations.FanOutFanIn), 1000);
                var status = await client.WaitForCompletionAsync(TimeSpan.FromMinutes(5));

                Assert.AreEqual(OrchestrationStatus.Completed, status?.OrchestrationStatus);

                await host.StopAsync();
            }
        }

        [TestMethod]
        public async Task FanOutOrchestration_LargeHistoryBatches()
        {
            using (TestOrchestrationHost host = TestHelpers.GetTestOrchestrationHost(enableExtendedSessions: true))
            {
                await host.StartAsync();

                // This test creates history payloads that exceed the 4 MB limit imposed by Azure Storage
                // when 100 entities are uploaded at a time.
                var client = await host.StartOrchestrationAsync(typeof(Orchestrations.SemiLargePayloadFanOutFanIn), 90);
                var status = await client.WaitForCompletionAsync(TimeSpan.FromMinutes(5));

                Assert.AreEqual(OrchestrationStatus.Completed, status?.OrchestrationStatus);

                await host.StopAsync();
            }
        }

        /// <summary>
        /// End-to-end test which validates the ContinueAsNew functionality by implementing a counter actor pattern.
        /// </summary>
        [DataTestMethod]
        [DataRow(true)]
        [DataRow(false)]
        public async Task ActorOrchestration(bool enableExtendedSessions)
        {
            using (TestOrchestrationHost host = TestHelpers.GetTestOrchestrationHost(enableExtendedSessions))
            {
                await host.StartAsync();

                int initialValue = 0;
                var client = await host.StartOrchestrationAsync(typeof(Orchestrations.Counter), initialValue);

                // Need to wait for the instance to start before sending events to it.
                // TODO: This requirement may not be ideal and should be revisited.
                await client.WaitForStartupAsync(TimeSpan.FromSeconds(10));

                // Perform some operations
                await client.RaiseEventAsync("operation", "incr");
                await client.RaiseEventAsync("operation", "incr");
                await client.RaiseEventAsync("operation", "incr");
                await client.RaiseEventAsync("operation", "decr");
                await client.RaiseEventAsync("operation", "incr");
                await Task.Delay(2000);

                // Make sure it's still running and didn't complete early (or fail).
                var status = await client.GetStatusAsync();
                Assert.IsTrue(
                    status?.OrchestrationStatus == OrchestrationStatus.Running ||
                    status?.OrchestrationStatus == OrchestrationStatus.ContinuedAsNew);

                // The end message will cause the actor to complete itself.
                await client.RaiseEventAsync("operation", "end");

                status = await client.WaitForCompletionAsync(TimeSpan.FromSeconds(10));

                Assert.AreEqual(OrchestrationStatus.Completed, status?.OrchestrationStatus);
                Assert.AreEqual(3, JToken.Parse(status?.Output));

                // When using ContinueAsNew, the original input is discarded and replaced with the most recent state.
                Assert.AreNotEqual(initialValue, JToken.Parse(status?.Input));

                await host.StopAsync();
            }
        }

        /// <summary>
        /// End-to-end test which validates the ContinueAsNew functionality by implementing character counter actor pattern.
        /// </summary>
        [DataTestMethod]
        [DataRow(true)]
        [DataRow(false)]
        public async Task ActorOrchestrationForLargeInput(bool enableExtendedSessions)
        {
            await this.ValidateCharacterCounterIntegrationTest(enableExtendedSessions);
        }

        /// <summary>
        /// End-to-end test which validates the deletion of all data generated by the ContinueAsNew functionality in the character counter actor pattern.
        /// </summary>
        [DataTestMethod]
        [DataRow(true)]
        [DataRow(false)]
        public async Task ActorOrchestrationDeleteAllLargeMessageBlobs(bool enableExtendedSessions)
        {
            DateTime startDateTime = DateTime.UtcNow;

            Tuple<string, TestOrchestrationClient> resultTuple = await this.ValidateCharacterCounterIntegrationTest(enableExtendedSessions);
            string instanceId = resultTuple.Item1;
            TestOrchestrationClient client = resultTuple.Item2;

            List<HistoryStateEvent> historyEvents = await client.GetOrchestrationHistoryAsync(instanceId);
            Assert.IsTrue(historyEvents.Count > 0);

            IList<OrchestrationState> orchestrationStateList = await client.GetStateAsync(instanceId);
            Assert.AreEqual(1, orchestrationStateList.Count);
            Assert.AreEqual(instanceId, orchestrationStateList.First().OrchestrationInstance.InstanceId);

            int blobCount = await this.GetBlobCount("test-largemessages", instanceId);

            Assert.AreEqual(3, blobCount);

            await client.PurgeInstanceHistoryByTimePeriod(
                startDateTime,
                DateTime.UtcNow,
                new List<OrchestrationStatus>
                {
                    OrchestrationStatus.Completed,
                    OrchestrationStatus.Terminated,
                    OrchestrationStatus.Failed,
                    OrchestrationStatus.Running
                });

            historyEvents = await client.GetOrchestrationHistoryAsync(instanceId);
            Assert.AreEqual(0, historyEvents.Count);

            orchestrationStateList = await client.GetStateAsync(instanceId);
            Assert.AreEqual(1, orchestrationStateList.Count);
            Assert.IsNull(orchestrationStateList[0]);

            blobCount = await this.GetBlobCount("test-largemessages", instanceId);
            Assert.AreEqual(0, blobCount);
        }

        private async Task<Tuple<string, TestOrchestrationClient>> ValidateCharacterCounterIntegrationTest(bool enableExtendedSessions)
        {
            using (TestOrchestrationHost host = TestHelpers.GetTestOrchestrationHost(enableExtendedSessions))
            {
                await host.StartAsync();

                string initialMessage = this.GenerateMediumRandomStringPayload().ToString();
                string finalMessage = initialMessage;
                int counter = initialMessage.Length;
                var initialValue = new Tuple<string, int>(initialMessage, counter);
                TestOrchestrationClient client =
                    await host.StartOrchestrationAsync(typeof(Orchestrations.CharacterCounter), initialValue);

                // Need to wait for the instance to start before sending events to it.
                // TODO: This requirement may not be ideal and should be revisited.
                OrchestrationState orchestrationState =
                    await client.WaitForStartupAsync(TimeSpan.FromSeconds(10));

                // Perform some operations
                await client.RaiseEventAsync("operation", "double");
                finalMessage = finalMessage + new string(finalMessage.Reverse().ToArray());
                counter *= 2;

                // TODO: Sleeping to avoid a race condition where multiple ContinueAsNew messages
                //       are processed by the same instance at the same time, resulting in a corrupt
                //       storage failure in DTFx.
                await Task.Delay(10000);
                await client.RaiseEventAsync("operation", "double");
                finalMessage = finalMessage + new string(finalMessage.Reverse().ToArray());
                counter *= 2;
                await Task.Delay(10000);
                await client.RaiseEventAsync("operation", "double");
                finalMessage = finalMessage + new string(finalMessage.Reverse().ToArray());
                counter *= 2;
                await Task.Delay(10000);

                // Make sure it's still running and didn't complete early (or fail).
                var status = await client.GetStatusAsync();
                Assert.IsTrue(
                    status?.OrchestrationStatus == OrchestrationStatus.Running ||
                    status?.OrchestrationStatus == OrchestrationStatus.ContinuedAsNew);

                // The end message will cause the actor to complete itself.
                await client.RaiseEventAsync("operation", "end");

                status = await client.WaitForCompletionAsync(TimeSpan.FromSeconds(10));

                Assert.AreEqual(OrchestrationStatus.Completed, status?.OrchestrationStatus);
                var result = JObject.Parse(status?.Output);
                Assert.IsNotNull(result);

                var input = JObject.Parse(status?.Input);
                Assert.AreEqual(finalMessage, input["Item1"].Value<string>());
                Assert.AreEqual(finalMessage.Length, input["Item2"].Value<int>());
                Assert.AreEqual(finalMessage, result["Item1"].Value<string>());
                Assert.AreEqual(counter, result["Item2"].Value<int>());

                await host.StopAsync();

                return new Tuple<string, TestOrchestrationClient>(
                    orchestrationState.OrchestrationInstance.InstanceId,
                    client);
            }
        }



        /// <summary>
        /// End-to-end test which validates the Terminate functionality.
        /// </summary>
        [DataTestMethod]
        [DataRow(true)]
        [DataRow(false)]
        public async Task TerminateOrchestration(bool enableExtendedSessions)
        {
            using (TestOrchestrationHost host = TestHelpers.GetTestOrchestrationHost(enableExtendedSessions))
            {
                await host.StartAsync();

                // Using the counter orchestration because it will wait indefinitely for input.
                var client = await host.StartOrchestrationAsync(typeof(Orchestrations.Counter), 0);

                // Need to wait for the instance to start before we can terminate it.
                // TODO: This requirement may not be ideal and should be revisited.
                await client.WaitForStartupAsync(TimeSpan.FromSeconds(10));

                await client.TerminateAsync("sayōnara");

                var status = await client.WaitForCompletionAsync(TimeSpan.FromSeconds(10));

                Assert.AreEqual(OrchestrationStatus.Terminated, status?.OrchestrationStatus);
                Assert.AreEqual("sayōnara", status?.Output);

                await host.StopAsync();
            }
        }

        /// <summary>
        /// End-to-end test which validates the Suspend-Resume functionality.
        /// </summary>
        [TestMethod]
        [DataRow(true)]
        [DataRow(false)]
        public async Task SuspendResumeOrchestration(bool enableExtendedSessions)
        {
            using (TestOrchestrationHost host = TestHelpers.GetTestOrchestrationHost(enableExtendedSessions))
            {
                string originalStatus = "OGstatus";
                string suspendReason = "sleepyOrch";
                string changedStatus = "newStatus";

                await host.StartAsync();
                var client = await host.StartOrchestrationAsync(typeof(Test.Orchestrations.NextExecution), originalStatus);
                await client.WaitForStartupAsync(TimeSpan.FromSeconds(10));

                // Test case 1: Suspend changes the status Running->Suspended
                await client.SuspendAsync(suspendReason);
                var status = await client.WaitForStatusChange(TimeSpan.FromSeconds(10), OrchestrationStatus.Suspended);
                Assert.AreEqual(OrchestrationStatus.Suspended, status?.OrchestrationStatus);
                Assert.AreEqual(suspendReason, status?.Output);

                // Test case 2: external event does not go through
                await client.RaiseEventAsync("changeStatusNow", changedStatus);
                status = await client.GetStatusAsync();
                Assert.AreEqual(originalStatus, JToken.Parse(status?.Status));

                // Test case 3: external event now goes through
                await client.ResumeAsync("wakeUp");
                status  = await client.WaitForCompletionAsync(TimeSpan.FromSeconds(10));
                Assert.AreEqual(OrchestrationStatus.Completed, status?.OrchestrationStatus);
                Assert.AreEqual(changedStatus, JToken.Parse(status?.Status));

                await host.StopAsync();
            }
        }

        /// <summary>
        /// Test that a suspended orchestration can be terminated.
        /// </summary>
        [TestMethod]
        [DataRow(true)]
        [DataRow(false)]
        public async Task TerminateSuspendedOrchestration(bool enableExtendedSessions)
        {
            using (TestOrchestrationHost host = TestHelpers.GetTestOrchestrationHost(enableExtendedSessions))
            {
                await host.StartAsync();
                var client = await host.StartOrchestrationAsync(typeof(Orchestrations.Counter), 0);
                await client.WaitForStartupAsync(TimeSpan.FromSeconds(10));

                await client.SuspendAsync("suspend");
                await client.WaitForStatusChange(TimeSpan.FromSeconds(10), OrchestrationStatus.Suspended);

                await client.TerminateAsync("terminate");

                var status = await client.WaitForCompletionAsync(TimeSpan.FromSeconds(10));

                Assert.AreEqual(OrchestrationStatus.Terminated, status?.OrchestrationStatus);
                Assert.AreEqual("terminate", status?.Output);

                await host.StopAsync();
            }
        }

        /// <summary>
        /// End-to-end test which validates the Rewind functionality on more than one orchestration.
        /// </summary>
        [TestMethod]
        public async Task RewindOrchestrationsFail()
        {
            using (TestOrchestrationHost host = TestHelpers.GetTestOrchestrationHost(enableExtendedSessions: true))
            {
                Orchestrations.FactorialOrchestratorFail.ShouldFail = true;
                await host.StartAsync();

                string singletonInstanceId1 = $"1_Test_{Guid.NewGuid():N}";
                string singletonInstanceId2 = $"2_Test_{Guid.NewGuid():N}";

                var client1 = await host.StartOrchestrationAsync(
                    typeof(Orchestrations.FactorialOrchestratorFail),
                    input: 3,
                    instanceId: singletonInstanceId1);

                var statusFail = await client1.WaitForCompletionAsync(TimeSpan.FromSeconds(30));

                Assert.AreEqual(OrchestrationStatus.Failed, statusFail?.OrchestrationStatus);

                Orchestrations.FactorialOrchestratorFail.ShouldFail = false;

                var client2 = await host.StartOrchestrationAsync(
                typeof(Orchestrations.SayHelloWithActivity),
                input: "Catherine",
                instanceId: singletonInstanceId2);

                await client1.RewindAsync("Rewind failed orchestration only");

                var statusRewind = await client1.WaitForCompletionAsync(TimeSpan.FromSeconds(30));

                Assert.AreEqual(OrchestrationStatus.Completed, statusRewind?.OrchestrationStatus);
                Assert.AreEqual("6", statusRewind?.Output);

                await host.StopAsync();
            }
        }

        /// <summary>
        /// End-to-end test which validates the Rewind functionality with fan in fan out pattern.
        /// </summary>
        [TestMethod]
        public async Task RewindActivityFailFanOut()
        {
            using (TestOrchestrationHost host = TestHelpers.GetTestOrchestrationHost(enableExtendedSessions: true))
            {
                Activities.HelloFailFanOut.ShouldFail1 = false;
                await host.StartAsync();

                string singletonInstanceId = $"Test_{Guid.NewGuid():N}";

                var client = await host.StartOrchestrationAsync(
                    typeof(Orchestrations.FanOutFanInRewind),
                    input: 3,
                    instanceId: singletonInstanceId);

                var statusFail = await client.WaitForCompletionAsync(TimeSpan.FromSeconds(30));

                Assert.AreEqual(OrchestrationStatus.Failed, statusFail?.OrchestrationStatus);

                Activities.HelloFailFanOut.ShouldFail2 = false;

                await client.RewindAsync("Rewind orchestrator with failed parallel activity.");

                var statusRewind = await client.WaitForCompletionAsync(TimeSpan.FromSeconds(30));

                Assert.AreEqual(OrchestrationStatus.Completed, statusRewind?.OrchestrationStatus);
                Assert.AreEqual("\"Done\"", statusRewind?.Output);

                await host.StopAsync();
            }
        }


        /// <summary>
        /// End-to-end test which validates the Rewind functionality on an activity function failure 
        /// with modified (to fail initially) SayHelloWithActivity orchestrator.
        /// </summary>
        [TestMethod]
        public async Task RewindActivityFail()
        {
            using (TestOrchestrationHost host = TestHelpers.GetTestOrchestrationHost(enableExtendedSessions: true))
            {
                await host.StartAsync();

                string singletonInstanceId = $"{Guid.NewGuid():N}";

                var client = await host.StartOrchestrationAsync(
                    typeof(Orchestrations.SayHelloWithActivityFail),
                    input: "World",
                    instanceId: singletonInstanceId);

                var statusFail = await client.WaitForCompletionAsync(TimeSpan.FromSeconds(30));

                Assert.AreEqual(OrchestrationStatus.Failed, statusFail?.OrchestrationStatus);

                Activities.HelloFailActivity.ShouldFail = false;

                await client.RewindAsync("Activity failure test.");

                var statusRewind = await client.WaitForCompletionAsync(TimeSpan.FromSeconds(30));

                Assert.AreEqual(OrchestrationStatus.Completed, statusRewind?.OrchestrationStatus);
                Assert.AreEqual("\"Hello, World!\"", statusRewind?.Output);

                await host.StopAsync();
            }
        }

        [TestMethod]
        public async Task RewindMultipleActivityFail()
        {
            using (TestOrchestrationHost host = TestHelpers.GetTestOrchestrationHost(enableExtendedSessions: true))
            {
                await host.StartAsync();

                string singletonInstanceId = $"Test_{Guid.NewGuid():N}";

                var client = await host.StartOrchestrationAsync(
                    typeof(Orchestrations.FactorialMultipleActivityFail),
                    input: 4,
                    instanceId: singletonInstanceId);

                var statusFail = await client.WaitForCompletionAsync(TimeSpan.FromSeconds(30));

                Assert.AreEqual(OrchestrationStatus.Failed, statusFail?.OrchestrationStatus);

                Activities.MultiplyMultipleActivityFail.ShouldFail1 = false;

                await client.RewindAsync("Rewind for activity failure 1.");

                statusFail = await client.WaitForCompletionAsync(TimeSpan.FromSeconds(30));

                Assert.AreEqual(OrchestrationStatus.Failed, statusFail?.OrchestrationStatus);

                Activities.MultiplyMultipleActivityFail.ShouldFail2 = false;

                await client.RewindAsync("Rewind for activity failure 2.");

                var statusRewind = await client.WaitForCompletionAsync(TimeSpan.FromSeconds(30));

                Assert.AreEqual(OrchestrationStatus.Completed, statusRewind?.OrchestrationStatus);
                Assert.AreEqual("24", statusRewind?.Output);

                await host.StopAsync();
            }
        }

        [TestMethod]
        public async Task RewindSubOrchestrationsTest()
        {
            using (TestOrchestrationHost host = TestHelpers.GetTestOrchestrationHost(enableExtendedSessions: true))
            {
                await host.StartAsync();

                string ParentInstanceId = $"Parent_{Guid.NewGuid():N}";
                string ChildInstanceId = $"Child_{Guid.NewGuid():N}";

                var clientParent = await host.StartOrchestrationAsync(
                    typeof(Orchestrations.ParentWorkflowSubOrchestrationFail),
                    input: true,
                    instanceId: ParentInstanceId);

                var statusFail = await clientParent.WaitForCompletionAsync(TimeSpan.FromSeconds(30));

                Assert.AreEqual(OrchestrationStatus.Failed, statusFail?.OrchestrationStatus);

                Orchestrations.ChildWorkflowSubOrchestrationFail.ShouldFail1 = false;

                await clientParent.RewindAsync("Rewind first suborchestration failure.");

                statusFail = await clientParent.WaitForCompletionAsync(TimeSpan.FromSeconds(30));

                Assert.AreEqual(OrchestrationStatus.Failed, statusFail?.OrchestrationStatus);

                Orchestrations.ChildWorkflowSubOrchestrationFail.ShouldFail2 = false;

                await clientParent.RewindAsync("Rewind second suborchestration failure.");

                var statusRewind = await clientParent.WaitForCompletionAsync(TimeSpan.FromSeconds(30));

                Assert.AreEqual(OrchestrationStatus.Completed, statusRewind?.OrchestrationStatus);

                await host.StopAsync();
            }
        }

        [TestMethod]
        public async Task RewindSubOrchestrationActivityTest()
        {
            using (TestOrchestrationHost host = TestHelpers.GetTestOrchestrationHost(enableExtendedSessions: true))
            {
                await host.StartAsync();

                string ParentInstanceId = $"Parent_{Guid.NewGuid():N}";
                string ChildInstanceId = $"Child_{Guid.NewGuid():N}";

                var clientParent = await host.StartOrchestrationAsync(
                    typeof(Orchestrations.ParentWorkflowSubOrchestrationActivityFail),
                    input: true,
                    instanceId: ParentInstanceId);

                var statusFail = await clientParent.WaitForCompletionAsync(TimeSpan.FromSeconds(30));

                Assert.AreEqual(OrchestrationStatus.Failed, statusFail?.OrchestrationStatus);

                Activities.HelloFailSubOrchestrationActivity.ShouldFail1 = false;

                await clientParent.RewindAsync("Rewinding 1: child should still fail.");

                statusFail = await clientParent.WaitForCompletionAsync(TimeSpan.FromSeconds(30));

                Assert.AreEqual(OrchestrationStatus.Failed, statusFail?.OrchestrationStatus);

                Activities.HelloFailSubOrchestrationActivity.ShouldFail2 = false;

                await clientParent.RewindAsync("Rewinding 2: child should complete.");

                var statusRewind = await clientParent.WaitForCompletionAsync(TimeSpan.FromSeconds(30));

                Assert.AreEqual(OrchestrationStatus.Completed, statusRewind?.OrchestrationStatus);

                await host.StopAsync();
            }
        }

        [TestMethod]
        public async Task RewindNestedSubOrchestrationTest()
        {
            using (TestOrchestrationHost host = TestHelpers.GetTestOrchestrationHost(enableExtendedSessions: true))
            {
                await host.StartAsync();

                string GrandparentInstanceId = $"Grandparent_{Guid.NewGuid():N}";
                string ChildInstanceId = $"Child_{Guid.NewGuid():N}";

                var clientGrandparent = await host.StartOrchestrationAsync(
                    typeof(Orchestrations.GrandparentWorkflowNestedActivityFail),
                    input: true,
                    instanceId: GrandparentInstanceId);

                var statusFail = await clientGrandparent.WaitForCompletionAsync(TimeSpan.FromSeconds(30));

                Assert.AreEqual(OrchestrationStatus.Failed, statusFail?.OrchestrationStatus);

                Activities.HelloFailNestedSuborchestration.ShouldFail1 = false;

                await clientGrandparent.RewindAsync("Rewind 1: Nested child activity still fails.");

                Assert.AreEqual(OrchestrationStatus.Failed, statusFail?.OrchestrationStatus);

                Activities.HelloFailNestedSuborchestration.ShouldFail2 = false;

                await clientGrandparent.RewindAsync("Rewind 2: Nested child activity completes.");

                var statusRewind = await clientGrandparent.WaitForCompletionAsync(TimeSpan.FromSeconds(30));

                Assert.AreEqual(OrchestrationStatus.Completed, statusRewind?.OrchestrationStatus);
                //Assert.AreEqual("\"Hello, Catherine!\"", statusRewind?.Output);

                await host.StopAsync();
            }
        }

        [DataTestMethod]
        [DataRow(true)]
        [DataRow(false)]
        public async Task TimerCancellation(bool enableExtendedSessions)
        {
            using (TestOrchestrationHost host = TestHelpers.GetTestOrchestrationHost(enableExtendedSessions))
            {
                await host.StartAsync();

                var timeout = TimeSpan.FromSeconds(10);
                var client = await host.StartOrchestrationAsync(typeof(Orchestrations.Approval), timeout);

                // Need to wait for the instance to start before sending events to it.
                // TODO: This requirement may not be ideal and should be revisited.
                await client.WaitForStartupAsync(TimeSpan.FromSeconds(10));
                await client.RaiseEventAsync("approval", eventData: true);

                var status = await client.WaitForCompletionAsync(TimeSpan.FromSeconds(30));
                Assert.AreEqual(OrchestrationStatus.Completed, status?.OrchestrationStatus);
                Assert.AreEqual("Approved", JToken.Parse(status?.Output));

                await host.StopAsync();
            }
        }

        /// <summary>
        /// End-to-end test which validates the handling of durable timer expiration.
        /// </summary>
        [DataTestMethod]
        [DataRow(true)]
        [DataRow(false)]
        public async Task TimerExpiration(bool enableExtendedSessions)
        {
            using (TestOrchestrationHost host = TestHelpers.GetTestOrchestrationHost(enableExtendedSessions))
            {
                await host.StartAsync();

                var timeout = TimeSpan.FromSeconds(10);
                var client = await host.StartOrchestrationAsync(typeof(Orchestrations.Approval), timeout);

                // Need to wait for the instance to start before sending events to it.
                // TODO: This requirement may not be ideal and should be revisited.
                await client.WaitForStartupAsync(TimeSpan.FromSeconds(10));

                // Don't send any notification - let the internal timeout expire

                var status = await client.WaitForCompletionAsync(TimeSpan.FromSeconds(20));
                Assert.AreEqual(OrchestrationStatus.Completed, status?.OrchestrationStatus);
                Assert.AreEqual("Expired", JToken.Parse(status?.Output));

                await host.StopAsync();
            }
        }

        /// <summary>
        /// End-to-end test which validates that orchestrations run concurrently of each other (up to 100 by default).
        /// </summary>
        [DataTestMethod]
        [DataRow(true)]
        [DataRow(false)]
        public async Task OrchestrationConcurrency(bool enableExtendedSessions)
        {
            using (TestOrchestrationHost host = TestHelpers.GetTestOrchestrationHost(enableExtendedSessions))
            {
                await host.StartAsync();

                Func<Task> orchestrationStarter = async delegate ()
                {
                    var timeout = TimeSpan.FromSeconds(10);
                    var client = await host.StartOrchestrationAsync(typeof(Orchestrations.Approval), timeout);
                    await client.WaitForCompletionAsync(TimeSpan.FromSeconds(60));

                    // Don't send any notification - let the internal timeout expire
                };

                int iterations = 10;
                var tasks = new Task[iterations];
                for (int i = 0; i < iterations; i++)
                {
                    tasks[i] = orchestrationStarter();
                }

                // The 10 orchestrations above (which each delay for 10 seconds) should all complete in less than 60 seconds.
                Task parallelOrchestrations = Task.WhenAll(tasks);
                Task timeoutTask = Task.Delay(TimeSpan.FromSeconds(60));

                Task winner = await Task.WhenAny(parallelOrchestrations, timeoutTask);
                Assert.AreEqual(parallelOrchestrations, winner);

                await host.StopAsync();
            }
        }

        /// <summary>
        /// End-to-end test which validates the orchestrator's exception handling behavior.
        /// </summary>
        [DataTestMethod]
        [DataRow(true)]
        [DataRow(false)]
        public async Task HandledActivityException(bool enableExtendedSessions)
        {
            using (TestOrchestrationHost host = TestHelpers.GetTestOrchestrationHost(enableExtendedSessions))
            {
                await host.StartAsync();

                // Empty string input should result in ArgumentNullException in the orchestration code.
                var client = await host.StartOrchestrationAsync(typeof(Orchestrations.TryCatchLoop), 5);
                var status = await client.WaitForCompletionAsync(TimeSpan.FromSeconds(15));

                Assert.AreEqual(OrchestrationStatus.Completed, status?.OrchestrationStatus);
                Assert.AreEqual(5, JToken.Parse(status?.Output));

                await host.StopAsync();
            }
        }

        /// <summary>
        /// End-to-end test which validates the handling of unhandled exceptions generated from orchestrator code.
        /// </summary>
        [DataTestMethod]
        [DataRow(true)]
        [DataRow(false)]
        public async Task UnhandledOrchestrationException(bool enableExtendedSessions)
        {
            using (TestOrchestrationHost host = TestHelpers.GetTestOrchestrationHost(enableExtendedSessions))
            {
                await host.StartAsync();

                // Empty string input should result in ArgumentNullException in the orchestration code.
                var client = await host.StartOrchestrationAsync(typeof(Orchestrations.Throw), "");
                var status = await client.WaitForCompletionAsync(TimeSpan.FromSeconds(30));

                Assert.AreEqual(OrchestrationStatus.Failed, status?.OrchestrationStatus);
                Assert.IsTrue(status?.Output.Contains("null") == true);

                await host.StopAsync();
            }
        }

        /// <summary>
        /// End-to-end test which validates the handling of unhandled exceptions generated from activity code.
        /// </summary>
        [DataTestMethod]
        [DataRow(true)]
        [DataRow(false)]
        public async Task UnhandledActivityException(bool enableExtendedSessions)
        {
            using (TestOrchestrationHost host = TestHelpers.GetTestOrchestrationHost(enableExtendedSessions))
            {
                await host.StartAsync();

                string message = "Kah-BOOOOM!!!";
                var client = await host.StartOrchestrationAsync(typeof(Orchestrations.Throw), message);
                var status = await client.WaitForCompletionAsync(TimeSpan.FromSeconds(30));

                Assert.AreEqual(OrchestrationStatus.Failed, status?.OrchestrationStatus);
                Assert.IsTrue(status?.Output.Contains(message) == true);

                await host.StopAsync();
            }
        }

        /// <summary>
        /// Fan-out/fan-in test which ensures each operation is run only once.
        /// </summary>
        [DataTestMethod]
        [DataRow(true)]
        [DataRow(false)]
        public async Task FanOutToTableStorage(bool enableExtendedSessions)
        {
            using (TestOrchestrationHost host = TestHelpers.GetTestOrchestrationHost(enableExtendedSessions))
            {
                await host.StartAsync();

                int iterations = 100;

                var client = await host.StartOrchestrationAsync(typeof(Orchestrations.MapReduceTableStorage), iterations);
                var status = await client.WaitForCompletionAsync(TimeSpan.FromSeconds(120));

                Assert.AreEqual(OrchestrationStatus.Completed, status?.OrchestrationStatus);
                Assert.AreEqual(iterations, int.Parse(status?.Output));

                await host.StopAsync();
            }
        }

        /// <summary>
        /// Test which validates the ETW event source.
        /// </summary>
        [TestMethod]
        public void ValidateEventSource()
        {
#if NETCOREAPP
            EventSourceAnalyzer.InspectAll(AnalyticsEventSource.Log);
#else
            try
            {
                EventSourceAnalyzer.InspectAll(AnalyticsEventSource.Log);
            }
            catch (FormatException)
            {
                Assert.Inconclusive("Known issue with .NET Framework, EventSourceAnalyzer, and DateTime parameters");
            }
#endif
        }

        /// <summary>
        /// End-to-end test which validates that orchestrations with <=60KB text message sizes can run successfully.
        /// </summary>
        [DataTestMethod]
        [DataRow(true)]
        [DataRow(false)]
        public async Task SmallTextMessagePayloads(bool enableExtendedSessions)
        {
            using (TestOrchestrationHost host = TestHelpers.GetTestOrchestrationHost(enableExtendedSessions))
            {
                await host.StartAsync();

                // Generate a small random string payload
                const int TargetPayloadSize = 1 * 1024; // 1 KB
                const string Chars = "ABCDEFGHIJKLMNOPQRSTUVWXYZabcdefghijklmnopqrstuvwxyz0123456789 {}/<>.-";
                var sb = new StringBuilder();
                var random = new Random();
                while (Encoding.Unicode.GetByteCount(sb.ToString()) < TargetPayloadSize)
                {
                    for (int i = 0; i < 1000; i++)
                    {
                        sb.Append(Chars[random.Next(Chars.Length)]);
                    }
                }

                string message = sb.ToString();
                var client = await host.StartOrchestrationAsync(typeof(Orchestrations.Echo), message);
                var status = await client.WaitForCompletionAsync(TimeSpan.FromSeconds(60));

                Assert.AreEqual(OrchestrationStatus.Completed, status?.OrchestrationStatus);
                Assert.AreEqual(message, JToken.Parse(status?.Output));

                await host.StopAsync();
            }
        }

        /// <summary>
        /// End-to-end test which validates that orchestrations with > 60KB text message sizes can run successfully.
        /// </summary>
        [DataTestMethod]
        [DataRow(true)]
        [DataRow(false)]
        public async Task LargeQueueTextMessagePayloads_BlobUrl(bool enableExtendedSessions)
        {
            // Small enough to be a small table message, but a large queue message
            const int largeMessageSize = 25 * 1024;

            using (TestOrchestrationHost host = TestHelpers.GetTestOrchestrationHost(enableExtendedSessions, fetchLargeMessages: false))
            {
                await host.StartAsync();

                string message = this.GenerateMediumRandomStringPayload(largeMessageSize, utf8ByteSize: 3, utf16ByteSize: 2).ToString();
                var client = await host.StartOrchestrationAsync(typeof(Orchestrations.Echo), message);
                var status = await client.WaitForCompletionAsync(TimeSpan.FromMinutes(2));

                Assert.AreEqual(OrchestrationStatus.Completed, status?.OrchestrationStatus);
                Assert.AreEqual(message, JToken.Parse(status?.Output));
                Assert.AreEqual(message, JToken.Parse(status.Input));

                await host.StopAsync();
            }
        }

        /// <summary>
        /// End-to-end test which validates that orchestrations with > 60KB text message sizes can run successfully.
        /// </summary>
        [DataTestMethod]
        [DataRow(true)]
        [DataRow(false)]
        public async Task LargeTableTextMessagePayloads_SizeViolation_BlobUrl(bool enableExtendedSessions)
        {
            // Small enough to be a small queue message, but a large table message due to UTF encoding differences of ASCII characters
            const int largeMessageSize = 32 * 1024;

            using (TestOrchestrationHost host = TestHelpers.GetTestOrchestrationHost(enableExtendedSessions, fetchLargeMessages: false))
            {
                await host.StartAsync();

                string message = this.GenerateMediumRandomStringPayload(largeMessageSize, utf8ByteSize: 1, utf16ByteSize: 2).ToString();
                var client = await host.StartOrchestrationAsync(typeof(Orchestrations.Echo), message);
                var status = await client.WaitForCompletionAsync(TimeSpan.FromMinutes(2));

                Assert.AreEqual(OrchestrationStatus.Completed, status?.OrchestrationStatus);
                await ValidateLargeMessageBlobUrlAsync(
                    host.TaskHub,
                    client.InstanceId,
                    status?.Input,
                    Encoding.UTF8.GetByteCount(message));
                await ValidateLargeMessageBlobUrlAsync(
                    host.TaskHub,
                    client.InstanceId,
                    status?.Output,
                    Encoding.UTF8.GetByteCount(message));
                await host.StopAsync();
            }
        }

        /// <summary>
        /// End-to-end test which validates that orchestrations with > 60KB text message sizes can run successfully.
        /// </summary>
        [DataTestMethod]
        [DataRow(true)]
        [DataRow(false)]
        public async Task LargeOverallTextMessagePayloads_BlobUrl(bool enableExtendedSessions)
        {
            const int largeMessageSize = 80 * 1024;

            using (TestOrchestrationHost host = TestHelpers.GetTestOrchestrationHost(enableExtendedSessions, fetchLargeMessages: false))
            {
                await host.StartAsync();

                string message = this.GenerateMediumRandomStringPayload(numChars: largeMessageSize).ToString();
                var client = await host.StartOrchestrationAsync(typeof(Orchestrations.Echo), message);
                var status = await client.WaitForCompletionAsync(TimeSpan.FromMinutes(2));

                Assert.AreEqual(OrchestrationStatus.Completed, status?.OrchestrationStatus);
                await ValidateLargeMessageBlobUrlAsync(
                    host.TaskHub,
                    client.InstanceId,
                    status?.Input,
                    Encoding.UTF8.GetByteCount(message));
                await ValidateLargeMessageBlobUrlAsync(
                    host.TaskHub,
                    client.InstanceId,
                    status?.Output,
                    Encoding.UTF8.GetByteCount(message));

                Assert.IsTrue(status.Output.EndsWith("-Result.json.gz"));
                Assert.IsTrue(status.Input.EndsWith("-Input.json.gz"));

                await host.StopAsync();
            }
        }

        /// <summary>
        /// End-to-end test which validates that orchestrations with > 60KB text message sizes can run successfully.
        /// </summary>
        [DataTestMethod]
        [DataRow(true)]
        [DataRow(false)]
        public async Task LargeTextMessagePayloads_FetchLargeMessages(bool enableExtendedSessions)
        {
            using (TestOrchestrationHost host = TestHelpers.GetTestOrchestrationHost(enableExtendedSessions, fetchLargeMessages: true))
            {
                await host.StartAsync();

                string message = this.GenerateMediumRandomStringPayload().ToString();
                var client = await host.StartOrchestrationAsync(typeof(Orchestrations.Echo), message);
                var status = await client.WaitForCompletionAsync(TimeSpan.FromMinutes(2));

                Assert.AreEqual(OrchestrationStatus.Completed, status?.OrchestrationStatus);
                Assert.AreEqual(message, JToken.Parse(status?.Input));
                Assert.AreEqual(message, JToken.Parse(status?.Output));

                await host.StopAsync();
            }
        }

        /// <summary>
        /// End-to-end test which validates that orchestrations with > 60KB text message sizes can run successfully.
        /// </summary>
        [DataTestMethod]
        [DataRow(true)]
        [DataRow(false)]
        public async Task LargeTableTextMessagePayloads_FetchLargeMessages(bool enableExtendedSessions)
        {
            // Small enough to be a small queue message, but a large table message due to UTF encoding differences of ASCII characters
            const int largeMessageSize = 32 * 1024;
            using (TestOrchestrationHost host = TestHelpers.GetTestOrchestrationHost(enableExtendedSessions, fetchLargeMessages: true))
            {
                await host.StartAsync();

                string message = this.GenerateMediumRandomStringPayload(largeMessageSize, utf8ByteSize: 1, utf16ByteSize: 2).ToString();
                var client = await host.StartOrchestrationAsync(typeof(Orchestrations.Echo), message);
                var status = await client.WaitForCompletionAsync(TimeSpan.FromMinutes(2));

                Assert.AreEqual(OrchestrationStatus.Completed, status?.OrchestrationStatus);
                Assert.AreEqual(message, JToken.Parse(status?.Input));
                Assert.AreEqual(message, JToken.Parse(status?.Output));

                await host.StopAsync();
            }
        }

        /// <summary>
        /// End-to-end test which validates that orchestrations with > 60KB text message sizes can run successfully.
        /// </summary>
        [DataTestMethod]
        [DataRow(true)]
        [DataRow(false)]
        public async Task NonBlobUriPayload_FetchLargeMessages_RetainsOriginalPayload(bool enableExtendedSessions)
        {
            using (TestOrchestrationHost host = TestHelpers.GetTestOrchestrationHost(enableExtendedSessions, fetchLargeMessages: true))
            {
                await host.StartAsync();

                string message = "https://anygivenurl.azurewebsites.net";
                var client = await host.StartOrchestrationAsync(typeof(Orchestrations.Echo), message);
                var status = await client.WaitForCompletionAsync(TimeSpan.FromMinutes(2));

                Assert.AreEqual(OrchestrationStatus.Completed, status?.OrchestrationStatus);
                Assert.AreEqual(message, JToken.Parse(status?.Input));
                Assert.AreEqual(message, JToken.Parse(status?.Output));

                await host.StopAsync();
            }
        }

        /// <summary>
        /// End-to-end test which validates that orchestrations with > 60KB text message sizes can run successfully.
        /// </summary>
        [DataTestMethod]
        [DataRow(true)]
        [DataRow(false)]
        public async Task LargeTextMessagePayloads_FetchLargeMessages_QueryState(bool enableExtendedSessions)
        {
            using (TestOrchestrationHost host = TestHelpers.GetTestOrchestrationHost(enableExtendedSessions, fetchLargeMessages: true))
            {
                await host.StartAsync();

                string message = this.GenerateMediumRandomStringPayload().ToString();
                var client = await host.StartOrchestrationAsync(typeof(Orchestrations.Echo), message);
                var status = await client.WaitForCompletionAsync(TimeSpan.FromMinutes(2));

                //Ensure that orchestration state querying also retrieves messages 
                status = (await client.GetStateAsync(status.OrchestrationInstance.InstanceId)).First();

                Assert.AreEqual(OrchestrationStatus.Completed, status?.OrchestrationStatus);
                Assert.AreEqual(message, JToken.Parse(status?.Input));
                Assert.AreEqual(message, JToken.Parse(status?.Output));

                await host.StopAsync();
            }
        }

        private StringBuilder GenerateMediumRandomStringPayload(int numChars = 128*1024, short utf8ByteSize = 1, short utf16ByteSize = 2)
        {
            string Chars;
            if (utf16ByteSize != 2 && utf16ByteSize != 4)
            {
                throw new InvalidOperationException($"No characters have byte size {utf16ByteSize} for UTF16");
            }
            else if (utf8ByteSize < 1 || utf8ByteSize > 4)
            {
                throw new InvalidOperationException($"No characters have byte size {utf8ByteSize} for UTF8.");
            }
            else if (utf8ByteSize == 1 && utf16ByteSize == 2)
            {
                // Use a character set that is small for UTF8 and large for UTF16
                // This allows us to produce a smaller string for UTF8 than UTF16.
                Chars = "ABCDEFGHIJKLMNOPQRSTUVWXYZabcdefghijklmnopqrstuvwxyz0123456789 {}/<>.";
            }
            else if (utf16ByteSize == 2 && utf8ByteSize == 3)
            {
                // Use a character set that is small for UTF16 and large for UTF8
                // This allows us to produce a smaller string for UTF16 than UTF8.
                Chars = "มันสนุกพี่บุ๋มมันโจ๊ะ";
            }
            else
            {
                throw new InvalidOperationException($"This method has not yet added support for characters of utf8 size {utf8ByteSize} and utf16 size {utf16ByteSize}");
            }

            var random = new Random();
            var sb = new StringBuilder();
            for (int i = 0; i < numChars; i++)
            {
                sb.Append(Chars[random.Next(Chars.Length)]);
            }

            return sb;
        }

        /// <summary>
        /// End-to-end test which validates that orchestrations with > 60KB binary bytes message sizes can run successfully.
        /// </summary>
        [DataTestMethod]
        [DataRow(true)]
        [DataRow(false)]
        public async Task LargeBinaryByteMessagePayloads(bool enableExtendedSessions)
        {
            using (TestOrchestrationHost host = TestHelpers.GetTestOrchestrationHost(enableExtendedSessions))
            {
                await host.StartAsync();

                // Construct byte array from large binary file of size 826KB
                string originalFileName = "large.jpeg";
                string currentDirectory = Directory.GetCurrentDirectory();
                string originalFilePath = Path.Combine(currentDirectory, originalFileName);
                byte[] readBytes = File.ReadAllBytes(originalFilePath);

                var client = await host.StartOrchestrationAsync(typeof(Orchestrations.EchoBytes), readBytes);
                var status = await client.WaitForCompletionAsync(TimeSpan.FromMinutes(1));

                Assert.AreEqual(OrchestrationStatus.Completed, status?.OrchestrationStatus);

                byte[] resultBytes = JObject.Parse(status?.Output).ToObject<byte[]>();
                Assert.IsTrue(readBytes.SequenceEqual(resultBytes));

                await host.StopAsync();
            }
        }

        /// <summary>
        /// End-to-end test which validates that orchestrations with > 60KB binary string message sizes can run successfully.
        /// </summary>
        [DataTestMethod]
        [DataRow(true)]
        [DataRow(false)]
        public async Task LargeBinaryStringMessagePayloads(bool enableExtendedSessions)
        {
            using (TestOrchestrationHost host = TestHelpers.GetTestOrchestrationHost(enableExtendedSessions))
            {
                await host.StartAsync();

                // Construct string message from large binary file of size 826KB
                string originalFileName = "large.jpeg";
                string currentDirectory = Directory.GetCurrentDirectory();
                string originalFilePath = Path.Combine(currentDirectory, originalFileName);
                byte[] readBytes = File.ReadAllBytes(originalFilePath);
                string message = Convert.ToBase64String(readBytes);

                var client = await host.StartOrchestrationAsync(typeof(Orchestrations.Echo), message);
                var status = await client.WaitForCompletionAsync(TimeSpan.FromMinutes(1));

                Assert.AreEqual(OrchestrationStatus.Completed, status?.OrchestrationStatus);

                // Large message payloads may actually get bigger when stored in blob storage.
                string result = JToken.Parse(status?.Output).ToString();
                Assert.AreEqual(message, result);

                await host.StopAsync();
            }
        }

        /// <summary>
        /// End-to-end test which validates that a completed singleton instance can be recreated.
        /// </summary>
        [DataTestMethod]
        [DataRow(true)]
        [DataRow(false)]
        public async Task RecreateCompletedInstance(bool enableExtendedSessions)
        {
            using (TestOrchestrationHost host = TestHelpers.GetTestOrchestrationHost(enableExtendedSessions))
            {
                await host.StartAsync();

                string singletonInstanceId = $"HelloSingleton_{Guid.NewGuid():N}";

                var client = await host.StartOrchestrationAsync(
                    typeof(Orchestrations.SayHelloWithActivity),
                    input: "One",
                    instanceId: singletonInstanceId);
                var status = await client.WaitForCompletionAsync(TimeSpan.FromSeconds(30));

                Assert.AreEqual(OrchestrationStatus.Completed, status?.OrchestrationStatus);
                Assert.AreEqual("One", JToken.Parse(status?.Input));
                Assert.AreEqual("Hello, One!", JToken.Parse(status?.Output));

                client = await host.StartOrchestrationAsync(
                    typeof(Orchestrations.SayHelloWithActivity),
                    input: "Two",
                    instanceId: singletonInstanceId);
                status = await client.WaitForCompletionAsync(TimeSpan.FromSeconds(30));

                Assert.AreEqual(OrchestrationStatus.Completed, status?.OrchestrationStatus);
                Assert.AreEqual("Two", JToken.Parse(status?.Input));
                Assert.AreEqual("Hello, Two!", JToken.Parse(status?.Output));

                await host.StopAsync();
            }
        }

        /// <summary>
        /// End-to-end test which validates that a failed singleton instance can be recreated.
        /// </summary>
        [DataTestMethod]
        [DataRow(true)]
        [DataRow(false)]
        public async Task RecreateFailedInstance(bool enableExtendedSessions)
        {
            using (TestOrchestrationHost host = TestHelpers.GetTestOrchestrationHost(enableExtendedSessions))
            {
                await host.StartAsync();

                string singletonInstanceId = $"HelloSingleton_{Guid.NewGuid():N}";

                var client = await host.StartOrchestrationAsync(
                    typeof(Orchestrations.SayHelloWithActivity),
                    input: null, // this will cause the orchestration to fail
                    instanceId: singletonInstanceId);
                var status = await client.WaitForCompletionAsync(TimeSpan.FromSeconds(30));

                Assert.AreEqual(OrchestrationStatus.Failed, status?.OrchestrationStatus);

                client = await host.StartOrchestrationAsync(
                    typeof(Orchestrations.SayHelloWithActivity),
                    input: "NotNull",
                    instanceId: singletonInstanceId);
                status = await client.WaitForCompletionAsync(TimeSpan.FromSeconds(30));

                Assert.AreEqual(OrchestrationStatus.Completed, status?.OrchestrationStatus);
                Assert.AreEqual("Hello, NotNull!", JToken.Parse(status?.Output));

                await host.StopAsync();
            }
        }

        /// <summary>
        /// End-to-end test which validates that a terminated orchestration can be recreated.
        /// </summary>
        [DataTestMethod]
        [DataRow(true)]
        [DataRow(false)]
        public async Task RecreateTerminatedInstance(bool enableExtendedSessions)
        {
            using (TestOrchestrationHost host = TestHelpers.GetTestOrchestrationHost(enableExtendedSessions))
            {
                await host.StartAsync();

                string singletonInstanceId = $"SingletonCounter_{Guid.NewGuid():N}";

                // Using the counter orchestration because it will wait indefinitely for input.
                var client = await host.StartOrchestrationAsync(
                    typeof(Orchestrations.Counter),
                    input: -1,
                    instanceId: singletonInstanceId);

                // Need to wait for the instance to start before we can terminate it.
                await client.WaitForStartupAsync(TimeSpan.FromSeconds(10));

                await client.TerminateAsync("sayōnara");

                var status = await client.WaitForCompletionAsync(TimeSpan.FromSeconds(10));

                Assert.AreEqual(OrchestrationStatus.Terminated, status?.OrchestrationStatus);
                Assert.AreEqual("-1", status?.Input);
                Assert.AreEqual("sayōnara", status?.Output);

                client = await host.StartOrchestrationAsync(
                    typeof(Orchestrations.Counter),
                    input: 0,
                    instanceId: singletonInstanceId);
                status = await client.WaitForStartupAsync(TimeSpan.FromSeconds(10));

                Assert.AreEqual(OrchestrationStatus.Running, status?.OrchestrationStatus);
                Assert.AreEqual("0", status?.Input);

                await host.StopAsync();
            }
        }

        /// <summary>
        /// End-to-end test which validates that a running orchestration can be recreated.
        /// </summary>
        [DataTestMethod]
        [DataRow(true)]
        [DataRow(false)]
        public async Task RecreateRunningInstance(bool enableExtendedSessions)
        {
            using (TestOrchestrationHost host = TestHelpers.GetTestOrchestrationHost(
                enableExtendedSessions,
                extendedSessionTimeoutInSeconds: 15))
            {
                await host.StartAsync();

                string singletonInstanceId = $"SingletonCounter_{DateTime.Now:o}";

                // Using the counter orchestration because it will wait indefinitely for input.
                var client = await host.StartOrchestrationAsync(
                    typeof(Orchestrations.Counter),
                    input: 0,
                    instanceId: singletonInstanceId);

                var status = await client.WaitForStartupAsync(TimeSpan.FromSeconds(10));

                Assert.AreEqual(OrchestrationStatus.Running, status?.OrchestrationStatus);
                Assert.AreEqual("0", status?.Input);
                Assert.AreEqual(null, status?.Output);

                client = await host.StartOrchestrationAsync(
                    typeof(Orchestrations.Counter),
                    input: 99,
                    instanceId: singletonInstanceId);

                // Note that with extended sessions, the startup time may take longer because the dispatcher
                // will wait for the current extended session to expire before the new create message is accepted.
                status = await client.WaitForStartupAsync(TimeSpan.FromSeconds(20));

                Assert.AreEqual(OrchestrationStatus.Running, status?.OrchestrationStatus);
                Assert.AreEqual("99", status?.Input);

                await host.StopAsync();
            }
        }

        /// <summary>
        /// End-to-end test which validates that an orchestration can continue processing
        /// even after its extended session has expired.
        /// </summary>
        [TestMethod]
        public async Task ExtendedSessions_SessionTimeout()
        {
            const int SessionTimeoutInseconds = 5;
            using (TestOrchestrationHost host = TestHelpers.GetTestOrchestrationHost(
                enableExtendedSessions: true,
                extendedSessionTimeoutInSeconds: SessionTimeoutInseconds))
            {
                await host.StartAsync();

                string singletonInstanceId = $"SingletonCounter_{DateTime.Now:o}";

                // Using the counter orchestration because it will wait indefinitely for input.
                var client = await host.StartOrchestrationAsync(
                    typeof(Orchestrations.Counter),
                    input: 0,
                    instanceId: singletonInstanceId);

                var status = await client.WaitForStartupAsync(TimeSpan.FromSeconds(10));

                Assert.AreEqual(OrchestrationStatus.Running, status?.OrchestrationStatus);
                Assert.AreEqual("0", status?.Input);
                Assert.AreEqual(null, status?.Output);

                // Delay long enough for the session to expire
                await Task.Delay(TimeSpan.FromSeconds(SessionTimeoutInseconds + 1));

                await client.RaiseEventAsync("operation", "incr");
                await Task.Delay(TimeSpan.FromSeconds(2));

                // Make sure it's still running and didn't complete early (or fail).
                status = await client.GetStatusAsync();
                Assert.IsTrue(
                    status?.OrchestrationStatus == OrchestrationStatus.Running ||
                    status?.OrchestrationStatus == OrchestrationStatus.ContinuedAsNew);

                // The end message will cause the actor to complete itself.
                await client.RaiseEventAsync("operation", "end");

                status = await client.WaitForCompletionAsync(TimeSpan.FromSeconds(10));

                Assert.AreEqual(OrchestrationStatus.Completed, status?.OrchestrationStatus);
                Assert.AreEqual(1, JToken.Parse(status?.Output));

                await host.StopAsync();
            }
        }

        /// <summary>
        /// Tests an orchestration that does two consecutive fan-out, fan-ins.
        /// This is a regression test for https://github.com/Azure/durabletask/issues/241.
        /// </summary>
        [DataTestMethod]
        [DataRow(true)]
        [DataRow(false)]
        public async Task DoubleFanOut(bool enableExtendedSessions)
        {
            using (TestOrchestrationHost host = TestHelpers.GetTestOrchestrationHost(enableExtendedSessions))
            {
                await host.StartAsync();

                var client = await host.StartOrchestrationAsync(typeof(Orchestrations.DoubleFanOut), null);
                var status = await client.WaitForCompletionAsync(TimeSpan.FromSeconds(30));

                Assert.AreEqual(OrchestrationStatus.Completed, status?.OrchestrationStatus);
                await host.StopAsync();
            }
        }

        private static async Task ValidateLargeMessageBlobUrlAsync(string taskHubName, string instanceId, string value, int originalPayloadSize = 0)
        {
            string sanitizedInstanceId = KeySanitation.EscapePartitionKey(instanceId);

            var serviceClient = new BlobServiceClient(TestHelpers.GetTestStorageAccountConnectionString());
            Assert.IsTrue(value.StartsWith(serviceClient.Uri.OriginalString));
            Assert.IsTrue(value.Contains("/" + sanitizedInstanceId + "/"));
            Assert.IsTrue(value.EndsWith(".json.gz"));

            string blobName = value.Split('/').Last();
            Assert.IsTrue(await new Blob(serviceClient, new Uri(value)).ExistsAsync(), $"Blob named {blobName} is expected to exist.");

            string containerName = $"{taskHubName.ToLowerInvariant()}-largemessages";
            BlobContainerClient container = serviceClient.GetBlobContainerClient(containerName);
            Assert.IsTrue(await container.ExistsAsync(), $"Blob container {containerName} is expected to exist.");
            BlobItem blob = await container
                .GetBlobsByHierarchyAsync(BlobTraits.Metadata, prefix: sanitizedInstanceId)
                .Where(x => x.IsBlob && x.Blob.Name == sanitizedInstanceId + "/" + blobName)
                .Select(x => x.Blob)
                .SingleOrDefaultAsync();
            Assert.IsNotNull(blob);

            if (originalPayloadSize > 0)
            {
                Assert.IsTrue(blob.Properties.ContentLength < originalPayloadSize, "Blob is expected to be compressed");
            }
        }

        /// <summary>
        /// Tests the behavior of <see cref="SessionAbortedException"/> from orchestrations and activities.
        /// </summary>
        [DataTestMethod]
        [DataRow(true)]
        [DataRow(false)]
        public async Task AbortOrchestrationAndActivity(bool enableExtendedSessions)
        {
            using (TestOrchestrationHost host = TestHelpers.GetTestOrchestrationHost(enableExtendedSessions))
            {
                await host.StartAsync();

                string input = Guid.NewGuid().ToString();
                var client = await host.StartOrchestrationAsync(typeof(Orchestrations.AbortSessionOrchestration), input);
                var status = await client.WaitForCompletionAsync(StandardTimeout);

                Assert.AreEqual(OrchestrationStatus.Completed, status?.OrchestrationStatus);
                Assert.IsNotNull(status.Output);
                Assert.AreEqual("True", JToken.Parse(status.Output));
                await host.StopAsync();
            }
        }

                /// <summary>
        /// Validates scheduled starts, ensuring they are executed according to defined start date time
        /// </summary>
        /// <param name="enableExtendedSessions"></param>
        /// <returns></returns>
        [DataTestMethod]
        [DataRow(true)]
        [DataRow(false)]
        public async Task ScheduledStart_Inline(bool enableExtendedSessions)
        {
            using (TestOrchestrationHost host = TestHelpers.GetTestOrchestrationHost(enableExtendedSessions))
            {
                await host.StartAsync();

                var expectedStartTime = DateTime.UtcNow.AddSeconds(30);
                var clientStartingIn30Seconds = await host.StartOrchestrationAsync(typeof(Orchestrations.CurrentTimeInline), "Current Time!", startAt: expectedStartTime);
                var clientStartingNow = await host.StartOrchestrationAsync(typeof(Orchestrations.CurrentTimeInline), "Current Time!");

                var statusStartingNow = clientStartingNow.WaitForCompletionAsync(TimeSpan.FromSeconds(30));
                var statusStartingIn30Seconds = clientStartingIn30Seconds.WaitForCompletionAsync(TimeSpan.FromSeconds(60));

                await Task.WhenAll(statusStartingNow, statusStartingIn30Seconds);

                Assert.AreEqual(OrchestrationStatus.Completed, statusStartingNow.Result?.OrchestrationStatus);
                Assert.AreEqual("Current Time!", JToken.Parse(statusStartingNow.Result?.Input));
                Assert.IsNull(statusStartingNow.Result.ScheduledStartTime);

                Assert.AreEqual(OrchestrationStatus.Completed, statusStartingIn30Seconds.Result?.OrchestrationStatus);
                Assert.AreEqual("Current Time!", JToken.Parse(statusStartingIn30Seconds.Result?.Input));
                Assert.AreEqual(expectedStartTime, statusStartingIn30Seconds.Result.ScheduledStartTime);

                var startNowResult = (DateTime)JToken.Parse(statusStartingNow.Result?.Output);
                var startIn30SecondsResult = (DateTime)JToken.Parse(statusStartingIn30Seconds.Result?.Output);

                Assert.IsTrue(startIn30SecondsResult > startNowResult);
                Assert.IsTrue(startIn30SecondsResult >= expectedStartTime);

                await host.StopAsync();
            }
        }

        /// <summary>
        /// Validates scheduled starts, ensuring they are executed according to defined start date time
        /// </summary>
        /// <param name="enableExtendedSessions"></param>
        /// <returns></returns>
        [DataTestMethod]
        [DataRow(true)]
        [DataRow(false)]
        public async Task ScheduledStart_Activity(bool enableExtendedSessions)
        {
            using (TestOrchestrationHost host = TestHelpers.GetTestOrchestrationHost(enableExtendedSessions))
            {
                await host.StartAsync();

                var expectedStartTime = DateTime.UtcNow.AddSeconds(30);
                var clientStartingIn30Seconds = await host.StartOrchestrationAsync(typeof(Orchestrations.CurrentTimeActivity), "Current Time!", startAt: expectedStartTime);
                var clientStartingNow = await host.StartOrchestrationAsync(typeof(Orchestrations.CurrentTimeActivity), "Current Time!");

                var statusStartingNow = clientStartingNow.WaitForCompletionAsync(TimeSpan.FromSeconds(30));
                var statusStartingIn30Seconds = clientStartingIn30Seconds.WaitForCompletionAsync(TimeSpan.FromSeconds(60));

                await Task.WhenAll(statusStartingNow, statusStartingIn30Seconds);

                Assert.AreEqual(OrchestrationStatus.Completed, statusStartingNow.Result?.OrchestrationStatus);
                Assert.AreEqual("Current Time!", JToken.Parse(statusStartingNow.Result?.Input));
                Assert.IsNull(statusStartingNow.Result.ScheduledStartTime);

                Assert.AreEqual(OrchestrationStatus.Completed, statusStartingIn30Seconds.Result?.OrchestrationStatus);
                Assert.AreEqual("Current Time!", JToken.Parse(statusStartingIn30Seconds.Result?.Input));
                Assert.AreEqual(expectedStartTime, statusStartingIn30Seconds.Result.ScheduledStartTime);

                var startNowResult = (DateTime)JToken.Parse(statusStartingNow.Result?.Output);
                var startIn30SecondsResult = (DateTime)JToken.Parse(statusStartingIn30Seconds.Result?.Output);

                Assert.IsTrue(startIn30SecondsResult > startNowResult);
                Assert.IsTrue(startIn30SecondsResult >= expectedStartTime);

                await host.StopAsync();
            }
        }

        /// <summary>
        /// Validates scheduled starts, ensuring they are executed according to defined start date time
        /// </summary>
        /// <param name="enableExtendedSessions"></param>
        /// <returns></returns>
        [DataTestMethod]
        [DataRow(true)]
        [DataRow(false)]
        public async Task ScheduledStart_Activity_GetStatus_Returns_ScheduledStart(bool enableExtendedSessions)
        {
            using (TestOrchestrationHost host = TestHelpers.GetTestOrchestrationHost(enableExtendedSessions))
            {
                await host.StartAsync();

                var expectedStartTime = DateTime.UtcNow.AddSeconds(30);
                var clientStartingIn30Seconds = await host.StartOrchestrationAsync(typeof(Orchestrations.DelayedCurrentTimeActivity), "Delayed Current Time!", startAt: expectedStartTime);
                var clientStartingNow = await host.StartOrchestrationAsync(typeof(Orchestrations.DelayedCurrentTimeActivity), "Delayed Current Time!");

                var statusStartingIn30Seconds = await clientStartingIn30Seconds.GetStatusAsync();
                Assert.IsNotNull(statusStartingIn30Seconds.ScheduledStartTime);
                Assert.AreEqual(expectedStartTime, statusStartingIn30Seconds.ScheduledStartTime);

                var statusStartingNow = await clientStartingNow.GetStatusAsync();
                Assert.IsNull(statusStartingNow.ScheduledStartTime);

                await Task.WhenAll(
                    clientStartingNow.WaitForCompletionAsync(TimeSpan.FromSeconds(35)),
                    clientStartingIn30Seconds.WaitForCompletionAsync(TimeSpan.FromSeconds(65))
                    );

                await host.StopAsync();
            }
        }

        static class Orchestrations
        {
            internal class SayHelloInline : TaskOrchestration<string, string>
            {
                public override Task<string> RunTask(OrchestrationContext context, string input)
                {
                    return Task.FromResult($"Hello, {input}!");
                }
            }

            [KnownType(typeof(Activities.Hello))]
            internal class SayHelloWithActivity : TaskOrchestration<string, string>
            {
                public override Task<string> RunTask(OrchestrationContext context, string input)
                {
                    return context.ScheduleTask<string>(typeof(Activities.Hello), input);
                }
            }

            [KnownType(typeof(Activities.HelloFailActivity))]
            internal class SayHelloWithActivityFail : TaskOrchestration<string, string>
            {
                public override Task<string> RunTask(OrchestrationContext context, string input)
                {
                    return context.ScheduleTask<string>(typeof(Activities.HelloFailActivity), input);
                }
            }

            [KnownType(typeof(Activities.Multiply))]
            internal class Factorial : TaskOrchestration<long, int>
            {
                public override async Task<long> RunTask(OrchestrationContext context, int n)
                {
                    long result = 1;
                    for (int i = 1; i <= n; i++)
                    {
                        result = await (context.ScheduleTask<long>(typeof(Activities.Multiply), new[] { result, i }));
                    }
                    return result;
                }
            }

            [KnownType(typeof(Activities.Multiply))]
            internal class FactorialFail : TaskOrchestration<long, int>
            {
                public static bool ShouldFail = true;
                public override async Task<long> RunTask(OrchestrationContext context, int n)
                {
                    long result = 1;
                    for (int i = 1; i <= n; i++)
                    {
                        result = await (context.ScheduleTask<long>(typeof(Activities.Multiply), new[] { result, i }));
                    }
                    if (ShouldFail)
                    {
                        throw new Exception("Simulating a transient, unhandled exception");
                    }
                    return result;
                }
            }

            [KnownType(typeof(Activities.Multiply))]
            internal class FactorialOrchestratorFail : TaskOrchestration<long, int>
            {
                public static bool ShouldFail = true;
                public override async Task<long> RunTask(OrchestrationContext context, int n)
                {
                    long result = 1;
                    for (int i = 1; i <= n; i++)
                    {
                        result = await (context.ScheduleTask<long>(typeof(Activities.Multiply), new[] { result, i }));
                    }
                    if (ShouldFail)
                    {
                        throw new Exception("Simulating a transient, unhandled exception");
                    }
                    return result;
                }
            }

            [KnownType(typeof(Activities.MultiplyMultipleActivityFail))]
            internal class FactorialMultipleActivityFail : TaskOrchestration<long, int>
            {
                public override async Task<long> RunTask(OrchestrationContext context, int n)
                {
                    long result = 1;
                    for (int i = 1; i <= n; i++)
                    {
                        result = await (context.ScheduleTask<long>(typeof(Activities.MultiplyMultipleActivityFail), new[] { result, i }));
                    }

                    return result;
                }
            }

            [KnownType(typeof(Activities.Multiply))]
            internal class FactorialNoReplay : Factorial
            {
                public override Task<long> RunTask(OrchestrationContext context, int n)
                {
                    if (context.IsReplaying)
                    {
                        throw new Exception("Replaying is forbidden in this test.");
                    }

                    return base.RunTask(context, n);
                }
            }

            [KnownType(typeof(Activities.GetFileList))]
            [KnownType(typeof(Activities.GetFileSize))]
            internal class DiskUsage : TaskOrchestration<long, string>
            {
                public override async Task<long> RunTask(OrchestrationContext context, string directory)
                {
                    string[] files = await context.ScheduleTask<string[]>(typeof(Activities.GetFileList), directory);

                    var tasks = new Task<long>[files.Length];
                    for (int i = 0; i < files.Length; i++)
                    {
                        tasks[i] = context.ScheduleTask<long>(typeof(Activities.GetFileSize), files[i]);
                    }

                    await Task.WhenAll(tasks);

                    long totalBytes = tasks.Sum(t => t.Result);
                    return totalBytes;
                }
            }

            [KnownType(typeof(Activities.Hello))]
            internal class FanOutFanIn : TaskOrchestration<string, int>
            {
                public override async Task<string> RunTask(OrchestrationContext context, int parallelTasks)
                {
                    var tasks = new Task[parallelTasks];
                    for (int i = 0; i < tasks.Length; i++)
                    {
                        tasks[i] = context.ScheduleTask<string>(typeof(Activities.Hello), i.ToString("000"));
                    }

                    await Task.WhenAll(tasks);

                    return "Done";
                }
            }

            [KnownType(typeof(Activities.HelloFailFanOut))]
            internal class FanOutFanInRewind : TaskOrchestration<string, int>
            {
                public override async Task<string> RunTask(OrchestrationContext context, int parallelTasks)
                {
                    var tasks = new Task[parallelTasks];
                    for (int i = 0; i < tasks.Length; i++)
                    {
                        tasks[i] = context.ScheduleTask<string>(typeof(Activities.HelloFailFanOut), i.ToString("000"));
                    }

                    await Task.WhenAll(tasks);

                    return "Done";
                }
            }

            [KnownType(typeof(Activities.Echo))]
            internal class SemiLargePayloadFanOutFanIn : TaskOrchestration<string, int>
            {
                static readonly string Some50KBPayload = new string('x', 25 * 1024); // Assumes UTF-16 encoding
                static readonly string Some16KBPayload = new string('x', 8 * 1024); // Assumes UTF-16 encoding

                public override async Task<string> RunTask(OrchestrationContext context, int parallelTasks)
                {
                    var tasks = new Task[parallelTasks];
                    for (int i = 0; i < tasks.Length; i++)
                    {
                        tasks[i] = context.ScheduleTask<string>(typeof(Activities.Echo), Some50KBPayload);
                    }

                    await Task.WhenAll(tasks);

                    return "Done";
                }

                public override string GetStatus()
                {
                    return Some16KBPayload;
                }
            }

            [KnownType(typeof(Orchestrations.ParentWorkflowSubOrchestrationFail))]
            [KnownType(typeof(Activities.Hello))]
            public class ChildWorkflowSubOrchestrationFail : TaskOrchestration<string, int>
            {
                public static bool ShouldFail1 = true;
                public static bool ShouldFail2 = true;
                public override async Task<string> RunTask(OrchestrationContext context, int input)
                {
                    if (ShouldFail1 || ShouldFail2)
                    {
                        throw new Exception("Simulating sub-orchestration failure...");
                    }
                    var result = await context.ScheduleTask<string>(typeof(Activities.Hello), input);
                    return result;
                }
            }

            [KnownType(typeof(Orchestrations.ParentWorkflowSubOrchestrationActivityFail))]
            [KnownType(typeof(Activities.HelloFailSubOrchestrationActivity))]
            public class ChildWorkflowSubOrchestrationActivityFail : TaskOrchestration<string, int>
            {
                public override async Task<string> RunTask(OrchestrationContext context, int input)
                {
                    var result = await context.ScheduleTask<string>(typeof(Activities.HelloFailSubOrchestrationActivity), input);
                    return result;
                }
            }

            [KnownType(typeof(Orchestrations.GrandparentWorkflowNestedActivityFail))]
            [KnownType(typeof(Orchestrations.ParentWorkflowNestedActivityFail))]
            [KnownType(typeof(Activities.HelloFailNestedSuborchestration))]
            public class ChildWorkflowNestedActivityFail : TaskOrchestration<string, int>
            {
                public override async Task<string> RunTask(OrchestrationContext context, int input)
                {
                    var result = await context.ScheduleTask<string>(typeof(Activities.HelloFailNestedSuborchestration), input);
                    return result;
                }
            }

            [KnownType(typeof(Orchestrations.ChildWorkflowSubOrchestrationFail))]
            [KnownType(typeof(Activities.Hello))]
            public class ParentWorkflowSubOrchestrationFail : TaskOrchestration<string, bool>
            {
                public static string Result;
                public override async Task<string> RunTask(OrchestrationContext context, bool waitForCompletion)
                {
                    var results = new Task<string>[2];
                    for (int i = 0; i < 2; i++)
                    {
                        Task<string> r = context.CreateSubOrchestrationInstance<string>(typeof(Orchestrations.ChildWorkflowSubOrchestrationFail), i);
                        if (waitForCompletion)
                        {
                            await r;
                        }
                        results[i] = r;
                    }

                    string[] data = await Task.WhenAll(results);
                    Result = string.Concat(data);
                    return Result;
                }
            }


            [KnownType(typeof(Orchestrations.GrandparentWorkflowNestedActivityFail))]
            [KnownType(typeof(Orchestrations.ChildWorkflowNestedActivityFail))]
            [KnownType(typeof(Activities.HelloFailNestedSuborchestration))]
            public class ParentWorkflowNestedActivityFail : TaskOrchestration<string, bool>
            {
                public static string Result;
                public override async Task<string> RunTask(OrchestrationContext context, bool waitForCompletion)
                {
                    var results = new Task<string>[2];
                    for (int i = 0; i < 2; i++)
                    {
                        Task<string> r = context.CreateSubOrchestrationInstance<string>(typeof(Orchestrations.ChildWorkflowNestedActivityFail), i);
                        if (waitForCompletion)
                        {
                            await r;
                        }
                        results[i] = r;
                    }

                    string[] data = await Task.WhenAll(results);
                    Result = string.Concat(data);
                    return Result;
                }
            }

            [KnownType(typeof(Orchestrations.ChildWorkflowSubOrchestrationActivityFail))]
            [KnownType(typeof(Activities.HelloFailSubOrchestrationActivity))]
            public class ParentWorkflowSubOrchestrationActivityFail : TaskOrchestration<string, bool>
            {
                public static string Result;
                public override async Task<string> RunTask(OrchestrationContext context, bool waitForCompletion)
                {
                    var results = new Task<string>[2];
                    for (int i = 0; i < 2; i++)
                    {
                        Task<string> r = context.CreateSubOrchestrationInstance<string>(typeof(Orchestrations.ChildWorkflowSubOrchestrationActivityFail), i);
                        if (waitForCompletion)
                        {
                            await r;
                        }
                        results[i] = r;
                    }

                    string[] data = await Task.WhenAll(results);
                    Result = string.Concat(data);
                    return Result;
                }
            }

            [KnownType(typeof(Orchestrations.ParentWorkflowNestedActivityFail))]
            [KnownType(typeof(Orchestrations.ChildWorkflowNestedActivityFail))]
            [KnownType(typeof(Activities.HelloFailNestedSuborchestration))]
            public class GrandparentWorkflowNestedActivityFail : TaskOrchestration<string, bool>
            {
                public static string Result;
                public override async Task<string> RunTask(OrchestrationContext context, bool waitForCompletion)
                {
                    var results = new Task<string>[2];
                    for (int i = 0; i < 2; i++)
                    {
                        Task<string> r = context.CreateSubOrchestrationInstance<string>(typeof(Orchestrations.ParentWorkflowNestedActivityFail), i);
                        if (waitForCompletion)
                        {
                            await r;
                        }
                        results[i] = r;
                    }

                    string[] data = await Task.WhenAll(results);
                    Result = string.Concat(data);
                    return Result;
                }
            }

            internal class Counter : TaskOrchestration<int, int>
            {
                TaskCompletionSource<string> waitForOperationHandle;

                public override async Task<int> RunTask(OrchestrationContext context, int currentValue)
                {
                    string operation = await this.WaitForOperation();

                    bool done = false;
                    switch (operation?.ToLowerInvariant())
                    {
                        case "incr":
                            currentValue++;
                            break;
                        case "decr":
                            currentValue--;
                            break;
                        case "end":
                            done = true;
                            break;
                    }

                    if (!done)
                    {
                        context.ContinueAsNew(currentValue);
                    }

                    return currentValue;

                }

                async Task<string> WaitForOperation()
                {
                    this.waitForOperationHandle = new TaskCompletionSource<string>();
                    string operation = await this.waitForOperationHandle.Task;
                    this.waitForOperationHandle = null;
                    return operation;
                }

                public override void OnEvent(OrchestrationContext context, string name, string input)
                {
                    Assert.AreEqual("operation", name, true, "Unknown signal recieved...");
                    if (this.waitForOperationHandle != null)
                    {
                        this.waitForOperationHandle.SetResult(input);
                    }
                }
            }

            internal class CharacterCounter : TaskOrchestration<Tuple<string, int>, Tuple<string, int>>
            {
                TaskCompletionSource<string> waitForOperationHandle;

                public override async Task<Tuple<string, int>> RunTask(OrchestrationContext context, Tuple<string, int> inputData)
                {
                    string operation = await this.WaitForOperation();
                    bool done = false;
                    switch (operation?.ToLowerInvariant())
                    {
                        case "double":
                            inputData = new Tuple<string, int>(
                                $"{inputData.Item1}{new string(inputData.Item1.Reverse().ToArray())}",
                                inputData.Item2 * 2);
                            break;
                        case "end":
                            done = true;
                            break;
                    }

                    if (!done)
                    {
                        context.ContinueAsNew(inputData);
                    }

                    return inputData;
                }

                async Task<string> WaitForOperation()
                {
                    this.waitForOperationHandle = new TaskCompletionSource<string>();
                    string operation = await this.waitForOperationHandle.Task;
                    this.waitForOperationHandle = null;
                    return operation;
                }

                public override void OnEvent(OrchestrationContext context, string name, string input)
                {
                    Assert.AreEqual("operation", name, true, "Unknown signal recieved...");
                    if (this.waitForOperationHandle != null)
                    {
                        this.waitForOperationHandle.SetResult(input);
                    }
                }
            }

            internal class Approval : TaskOrchestration<string, TimeSpan, bool, string>
            {
                TaskCompletionSource<bool> waitForApprovalHandle;
                public static bool shouldFail = false;

                public override async Task<string> RunTask(OrchestrationContext context, TimeSpan timeout)
                {
                    DateTime deadline = context.CurrentUtcDateTime.Add(timeout);

                    using (var cts = new CancellationTokenSource())
                    {
                        Task<bool> approvalTask = this.GetWaitForApprovalTask();
                        Task timeoutTask = context.CreateTimer(deadline, cts.Token);

                        if (shouldFail)
                        {
                            throw new Exception("Simulating unhanded error exception");
                        }

                        if (approvalTask == await Task.WhenAny(approvalTask, timeoutTask))
                        {
                            // The timer must be cancelled or fired in order for the orchestration to complete.
                            cts.Cancel();

                            bool approved = approvalTask.Result;
                            return approved ? "Approved" : "Rejected";
                        }
                        else
                        {
                            return "Expired";
                        }
                    }
                }

                async Task<bool> GetWaitForApprovalTask()
                {
                    this.waitForApprovalHandle = new TaskCompletionSource<bool>();
                    bool approvalResult = await this.waitForApprovalHandle.Task;
                    this.waitForApprovalHandle = null;
                    return approvalResult;
                }

                public override void OnEvent(OrchestrationContext context, string name, bool approvalResult)
                {
                    Assert.AreEqual("approval", name, true, "Unknown signal recieved...");
                    if (this.waitForApprovalHandle != null)
                    {
                        this.waitForApprovalHandle.SetResult(approvalResult);
                    }
                }
            }

            [KnownType(typeof(Activities.Throw))]
            internal class Throw : TaskOrchestration<string, string>
            {
                public override async Task<string> RunTask(OrchestrationContext context, string message)
                {
                    if (string.IsNullOrEmpty(message))
                    {
                        // This throw happens directly in the orchestration.
                        throw new ArgumentNullException(nameof(message));
                    }

                    // This throw happens in the implementation of an activity.
                    await context.ScheduleTask<string>(typeof(Activities.Throw), message);
                    return null;
                }
            }

            [KnownType(typeof(Activities.Throw))]
            internal class TryCatchLoop : TaskOrchestration<int, int>
            {
                public override async Task<int> RunTask(OrchestrationContext context, int iterations)
                {
                    int catchCount = 0;

                    for (int i = 0; i < iterations; i++)
                    {
                        try
                        {
                            await context.ScheduleTask<string>(typeof(Activities.Throw), "Kah-BOOOOOM!!!");
                        }
                        catch (TaskFailedException)
                        {
                            catchCount++;
                        }
                    }

                    return catchCount;
                }
            }

            [KnownType(typeof(Activities.Echo))]
            internal class Echo : TaskOrchestration<string, string>
            {
                public override Task<string> RunTask(OrchestrationContext context, string input)
                {
                    return context.ScheduleTask<string>(typeof(Activities.Echo), input);
                }
            }

            [KnownType(typeof(Activities.EchoBytes))]
            internal class EchoBytes : TaskOrchestration<byte[], byte[]>
            {
                public override Task<byte[]> RunTask(OrchestrationContext context, byte[] input)
                {
                    return context.ScheduleTask<byte[]>(typeof(Activities.EchoBytes), input);
                }
            }

            [KnownType(typeof(Activities.WriteTableRow))]
            [KnownType(typeof(Activities.CountTableRows))]
            internal class MapReduceTableStorage : TaskOrchestration<int, int>
            {
                public override async Task<int> RunTask(OrchestrationContext context, int iterations)
                {
                    string instanceId = context.OrchestrationInstance.InstanceId;

                    var tasks = new List<Task>(iterations);
                    for (int i = 1; i <= iterations; i++)
                    {
                        tasks.Add(context.ScheduleTask<string>(
                            typeof(Activities.WriteTableRow),
                            new Tuple<string, string>(instanceId, i.ToString("000"))));
                    }

                    await Task.WhenAll(tasks);

                    return await context.ScheduleTask<int>(typeof(Activities.CountTableRows), instanceId);
                }
            }

            [KnownType(typeof(Factorial))]
            [KnownType(typeof(Activities.Multiply))]
            internal class ParentOfFactorial : TaskOrchestration<int, int>
            {
                public override Task<int> RunTask(OrchestrationContext context, int input)
                {
                    return context.CreateSubOrchestrationInstance<int>(typeof(Factorial), input);
                }
            }

            [KnownType(typeof(Activities.Hello))]
            internal class DoubleFanOut : TaskOrchestration<string, string>
            {
                public async override Task<string> RunTask(OrchestrationContext context, string input)
                {
                    Random r = new Random();
                    var tasks = new Task<string>[5];
                    for (int i = 0; i < 5; i++)
                    {
                        int x = r.Next(10000);
                        tasks[i] = context.ScheduleTask<string>(typeof(Activities.Hello), i.ToString());
                    }

                    await Task.WhenAll(tasks);

                    var tasks2 = new Task<string>[5];
                    for (int i = 0; i < 5; i++)
                    {
                        int x = r.Next(10000);
                        tasks2[i] = context.ScheduleTask<string>(typeof(Activities.Hello), (i + 10).ToString());
                    }

                    await Task.WhenAll(tasks2);

                    return "OK";
                }
            }

            [KnownType(typeof(AutoStartOrchestration.Responder))]
            internal class AutoStartOrchestration : TaskOrchestration<string, string>
            {
                private readonly TaskCompletionSource<string> tcs
                    = new TaskCompletionSource<string>(TaskContinuationOptions.ExecuteSynchronously);

                // HACK: This is just a hack to communicate result of orchestration back to test
                public static bool OkResult;

                private static string ChannelName = Guid.NewGuid().ToString();

                public async override Task<string> RunTask(OrchestrationContext context, string input)
                {
                    var responderId = $"@{typeof(Responder).FullName}";
                    var responderInstance = new OrchestrationInstance() { InstanceId = responderId };
                    var requestInformation = new RequestInformation { InstanceId = context.OrchestrationInstance.InstanceId, RequestId = ChannelName };

                    // send the RequestInformation containing RequestId and Instanceid of this orchestration to a not-yet-started orchestration
                    context.SendEvent(responderInstance, ChannelName, requestInformation);

                    // wait for a response event 
                    var message = await tcs.Task;
                    if (message != "hello from autostarted orchestration")
                        throw new Exception("test failed");

                    OkResult = true;

                    return "OK";
                }

                public class RequestInformation
                {
                    [JsonProperty("id")]
                    public string RequestId { get; set; }
                    public string InstanceId { get; set; }
                }

                public override void OnEvent(OrchestrationContext context, string name, string input)
                {
                    if (name == ChannelName)
                    {
                        tcs.TrySetResult(input);
                    }
                }

                public class Responder : TaskOrchestration<string, string, RequestInformation, string>
                {
                    private readonly TaskCompletionSource<string> tcs
                        = new TaskCompletionSource<string>(TaskContinuationOptions.ExecuteSynchronously);

                    public async override Task<string> RunTask(OrchestrationContext context, string input)
                    {
                        var message = await tcs.Task;
                        string responseString;

                        // send a message back to the sender
                        if (input != null)
                        {
                            responseString = "expected null input for autostarted orchestration";
                        }
                        else
                        {
                            responseString = "hello from autostarted orchestration";
                        }
                        var senderInstance = new OrchestrationInstance() { InstanceId = message };
                        context.SendEvent(senderInstance, ChannelName, responseString);

                        return "this return value is not observed by anyone";
                    }

                    public override void OnEvent(OrchestrationContext context, string name, RequestInformation input)
                    {
                        if (name == ChannelName)
                        {
                            tcs.TrySetResult(input.InstanceId);
                        }
                    }
                }
            }

            [KnownType(typeof(AbortSessionOrchestration.Activity))]
            internal class AbortSessionOrchestration : TaskOrchestration<string, string>
            {
                // This is a hacky way of keeping track of global state
                static bool abortedOrchestration = false;
                static bool abortedActivity = false;

                public async override Task<string> RunTask(OrchestrationContext context, string input)
                {
                    if (!abortedOrchestration)
                    {
                        abortedOrchestration = true;
                        throw new SessionAbortedException();
                    }

                    try
                    {
                        await context.ScheduleTask<string>(typeof(Activity), input);
                        return (abortedOrchestration && abortedActivity).ToString();
                    }
                    catch
                    {
                        return "Test failed: The activity's SessionAbortedException should not be visible to the orchestration";
                    }
                    finally
                    {
                        // reset to ensure future executions work correctly
                        abortedOrchestration = false;
                        abortedActivity = false;
                    }
                }

                public class Activity : TaskActivity<string, string>
                {
                    protected override string Execute(TaskContext context, string input)
                    {
                        if (!abortedActivity)
                        {
                            abortedActivity = true;
                            throw new SessionAbortedException();
                        }

                        return input;
                    }
                }
            }

            internal class CurrentTimeInline : TaskOrchestration<DateTime, string>
            {
                public override Task<DateTime> RunTask(OrchestrationContext context, string input)
                {
                    return Task.FromResult(context.CurrentUtcDateTime);
                }
            }

            [KnownType(typeof(Activities.CurrentTime))]
            internal class CurrentTimeActivity : TaskOrchestration<DateTime, string>
            {
                public override Task<DateTime> RunTask(OrchestrationContext context, string input)
                {
                    return context.ScheduleTask<DateTime>(typeof(Activities.CurrentTime), input);
                }
            }

            internal class DelayedCurrentTimeInline : TaskOrchestration<DateTime, string>
            {
                public override async Task<DateTime> RunTask(OrchestrationContext context, string input)
                {
                    await context.CreateTimer<bool>(context.CurrentUtcDateTime.Add(TimeSpan.FromSeconds(3)), true);
                    return context.CurrentUtcDateTime;
                }
            }

            [KnownType(typeof(Activities.DelayedCurrentTime))]
            internal class DelayedCurrentTimeActivity : TaskOrchestration<DateTime, string>
            {
                public override Task<DateTime> RunTask(OrchestrationContext context, string input)
                {
                    return context.ScheduleTask<DateTime>(typeof(Activities.DelayedCurrentTime), input);
                }
            }
        }

        static class Activities
        {
            internal class HelloFailActivity : TaskActivity<string, string>
            {
                public static bool ShouldFail = true;
                protected override string Execute(TaskContext context, string input)
                {
                    if (string.IsNullOrEmpty(input))
                    {
                        throw new ArgumentNullException(nameof(input));
                    }

                    if (ShouldFail)
                    {
                        throw new Exception("Simulating unhandled activity function failure...");
                    }

                    return $"Hello, {input}!";
                }
            }

            internal class HelloFailFanOut : TaskActivity<string, string>
            {
                public static bool ShouldFail1 = true;
                public static bool ShouldFail2 = true;
                protected override string Execute(TaskContext context, string input)
                {
                    if (string.IsNullOrEmpty(input))
                    {
                        throw new ArgumentNullException(nameof(input));
                    }

                    if (ShouldFail1 || ShouldFail2) //&& (input == "0" || input == "2"))
                    {
                        throw new Exception("Simulating unhandled activity function failure...");
                    }

                    return $"Hello, {input}!";
                }
            }

            internal class HelloFailMultipleActivity : TaskActivity<string, string>
            {
                public static bool ShouldFail1 = true;
                public static bool ShouldFail2 = true;
                protected override string Execute(TaskContext context, string input)
                {
                    if (string.IsNullOrEmpty(input))
                    {
                        throw new ArgumentNullException(nameof(input));
                    }

                    if (ShouldFail1 || ShouldFail2)
                    {
                        throw new Exception("Simulating unhandled activity function failure...");
                    }

                    return $"Hello, {input}!";
                }
            }

            internal class HelloFailNestedSuborchestration : TaskActivity<string, string>
            {
                public static bool ShouldFail1 = true;
                public static bool ShouldFail2 = true;
                protected override string Execute(TaskContext context, string input)
                {
                    if (string.IsNullOrEmpty(input))
                    {
                        throw new ArgumentNullException(nameof(input));
                    }

                    if (ShouldFail1 || ShouldFail2)
                    {
                        throw new Exception("Simulating unhandled activity function failure...");
                    }

                    return $"Hello, {input}!";
                }
            }

            internal class HelloFailSubOrchestrationActivity : TaskActivity<string, string>
            {
                public static bool ShouldFail1 = true;
                public static bool ShouldFail2 = true;
                protected override string Execute(TaskContext context, string input)
                {
                    if (string.IsNullOrEmpty(input))
                    {
                        throw new ArgumentNullException(nameof(input));
                    }

                    if (ShouldFail1 || ShouldFail2)
                    {
                        throw new Exception("Simulating unhandled activity function failure...");
                    }

                    return $"Hello, {input}!";
                }
            }

            internal class Hello : TaskActivity<string, string>
            {
                protected override string Execute(TaskContext context, string input)
                {
                    if (string.IsNullOrEmpty(input))
                    {
                        throw new ArgumentNullException(nameof(input));
                    }
                    return $"Hello, {input}!";
                }
            }

            internal class Multiply : TaskActivity<long[], long>
            {
                protected override long Execute(TaskContext context, long[] values)
                {
                    return values[0] * values[1];
                }
            }

            internal class MultiplyMultipleActivityFail : TaskActivity<long[], long>
            {
                public static bool ShouldFail1 = true;
                public static bool ShouldFail2 = true;
                protected override long Execute(TaskContext context, long[] values)
                {
                    if ((ShouldFail1 && (values[1] == 1)) || (ShouldFail2 && values[1] == 2))
                    {
                        throw new Exception("Simulating a transient, unhandled exception");
                    }

                    return values[0] * values[1];
                }
            }
            internal class MultiplyFailOrchestration : TaskActivity<long[], long>
            {
                public static bool ShouldFail1 = true;
                public static bool ShouldFail2 = true;
                protected override long Execute(TaskContext context, long[] values)
                {
                    if ((ShouldFail1 && (values[1] == 1)) || (ShouldFail2 && values[1] == 2))
                    {
                        throw new Exception("Simulating a transient, unhandled exception");
                    }

                    return values[0] * values[1];
                }
            }


            internal class GetFileList : TaskActivity<string, string[]>
            {
                protected override string[] Execute(TaskContext context, string directory)
                {
                    return Directory.GetFiles(directory, "*", SearchOption.TopDirectoryOnly);
                }
            }

            internal class GetFileSize : TaskActivity<string, long>
            {
                protected override long Execute(TaskContext context, string fileName)
                {
                    var info = new FileInfo(fileName);
                    return info.Length;
                }
            }

            internal class Throw : TaskActivity<string, string>
            {
                protected override string Execute(TaskContext context, string message)
                {
                    throw new Exception(message);
                }
            }

            internal class WriteTableRow : TaskActivity<Tuple<string, string>, string>
            {
                static TableClient cachedTable;

                internal static TableClient TestTable
                {
                    get
                    {
                        if (cachedTable == null)
                        {
                            string connectionString = TestHelpers.GetTestStorageAccountConnectionString();
                            TableClient table = new TableServiceClient(connectionString).GetTableClient("TestTable");
                            table.CreateIfNotExistsAsync().Wait();
                            cachedTable = table;
                        }

                        return cachedTable;
                    }
                }

                protected override string Execute(TaskContext context, Tuple<string, string> rowData)
                {
                    var entity = new TableEntity(
                        partitionKey: rowData.Item1,
                        rowKey: $"{rowData.Item2}.{Guid.NewGuid():N}");
                    TestTable.AddEntityAsync(entity).Wait();
                    return null;
                }
            }

            internal class CountTableRows : TaskActivity<string, int>
            {
                protected override int Execute(TaskContext context, string partitionKey)
                {
                    return WriteTableRow.TestTable.Query<TableEntity>(filter: $"PartitionKey eq '{partitionKey}'").Count();
                }
            }
            internal class Echo : TaskActivity<string, string>
            {
                protected override string Execute(TaskContext context, string input)
                {
                    return input;
                }
            }

            internal class EchoBytes : TaskActivity<byte[], byte[]>
            {
                protected override byte[] Execute(TaskContext context, byte[] input)
                {
                    return input;
                }
            }

            internal class CurrentTime : TaskActivity<string, DateTime>
            {
                protected override DateTime Execute(TaskContext context, string input)
                {
                    if (string.IsNullOrEmpty(input))
                    {
                        throw new ArgumentNullException(nameof(input));
                    }
                    return DateTime.UtcNow;
                }
            }

            internal class DelayedCurrentTime : TaskActivity<string, DateTime>
            {
                protected override DateTime Execute(TaskContext context, string input)
                {
                    if (string.IsNullOrEmpty(input))
                    {
                        throw new ArgumentNullException(nameof(input));
                    }

                    Thread.Sleep(TimeSpan.FromSeconds(3));

                    return DateTime.UtcNow;
                }
            }
        }
    }
}<|MERGE_RESOLUTION|>--- conflicted
+++ resolved
@@ -521,39 +521,7 @@
             var containerClient = client.GetBlobContainerClient(containerName);
             await containerClient.CreateIfNotExistsAsync();
 
-<<<<<<< HEAD
             return await containerClient.GetBlobsAsync(traits: BlobTraits.Metadata, prefix: directoryName).CountAsync();
-=======
-            CloudBlobContainer cloudBlobContainer = cloudBlobClient.GetContainerReference(containerName);
-            await cloudBlobContainer.CreateIfNotExistsAsync();
-            CloudBlobDirectory instanceDirectory = cloudBlobContainer.GetDirectoryReference(directoryName);
-            var blobs = new List<IListBlobItem>();
-            BlobContinuationToken blobContinuationToken = null;
-            do
-            {
-                BlobResultSegment results = await TimeoutHandler.ExecuteWithTimeout("GetBlobCount", "dummyAccount", new AzureStorageOrchestrationServiceSettings(), (context, timeoutToken) =>
-                {
-                    return instanceDirectory.ListBlobsSegmentedAsync(
-                            useFlatBlobListing: true,
-                            blobListingDetails: BlobListingDetails.Metadata,
-                            maxResults: null,
-                            currentToken: blobContinuationToken,
-                            options: null,
-                            operationContext: context,
-                            cancellationToken: timeoutToken);
-                });
-                
-                blobContinuationToken = results.ContinuationToken;
-                blobs.AddRange(results.Results);
-            } while (blobContinuationToken != null);
-
-            Trace.TraceInformation(
-                "Found {0} blobs: {1}{2}",
-                blobs.Count,
-                Environment.NewLine,
-                string.Join(Environment.NewLine, blobs.Select(b => b.Uri)));
-            return blobs.Count;
->>>>>>> 7a5d1774
         }
 
 
