--- conflicted
+++ resolved
@@ -95,18 +95,10 @@
             string taskHubName = testName;
             var settings = new AzureStorageOrchestrationServiceSettings
             {
-<<<<<<< HEAD
                 AppName = testName,
                 StorageAccountClientProvider = new StorageAccountClientProvider(storageConnectionString),
                 TaskHubName = taskHubName,
-                UseLegacyPartitionManagement = useLegacyPartitionManagement,
                 WorkerId = workerId,
-=======
-                TaskHubName = taskHubName,
-                StorageConnectionString = storageConnectionString,
-                WorkerId = workerId,
-                AppName = testName
->>>>>>> 1bb5c8f9
             };
             this.SetPartitionManagerType(settings, partitionManagerType);
 
@@ -252,84 +244,93 @@
 
                 bool isBalanced = false;
 
-                Stopwatch sw = Stopwatch.StartNew();
-                while (sw.Elapsed < timeout)
-                {
-                    Trace.TraceInformation($"Checking current lease distribution across {currentWorkerCount} workers...");
-                    var leases = (await services[0].ListBlobLeasesAsync())
-                        .Select(
-                            lease => new
+                using var tokenSource = new CancellationTokenSource();
+                tokenSource.CancelAfter(timeout);
+
+                try
+                {
+                    CancellationToken token = tokenSource.Token;
+                    while (!isBalanced)
+                    {
+                        Trace.TraceInformation($"Checking current lease distribution across {currentWorkerCount} workers...");
+                        var leases = await services[0]
+                            .ListBlobLeasesAsync()
+                            .Select(
+                                lease => new
+                                {
+                                    lease.Blob.Name,
+                                    lease.Owner,
+                                })
+                            .Where(lease => !string.IsNullOrEmpty(lease.Owner))
+                            .ToArrayAsync(token);
+
+                        Array.ForEach(leases, lease => Trace.TraceInformation(
+                            $"Blob: {lease.Name}, Owner: {lease.Owner}"));
+
+                        isBalanced = false;
+                        var workersWithLeases = leases
+                            .GroupBy(l => l.Owner)
+                            .Select(x => x.ToArray())
+                            .ToArray();
+
+                        if (workersWithLeases.Length == currentWorkerCount)
+                        {
+                            int maxLeaseCount = workersWithLeases.Max(owned => owned.Length);
+                            int minLeaseCount = workersWithLeases.Min(owned => owned.Length);
+                            int totalLeaseCount = workersWithLeases.Sum(owned => owned.Length);
+
+                            isBalanced = maxLeaseCount - minLeaseCount <= 1 && totalLeaseCount == 4;
+                            if (isBalanced)
                             {
-                                Name = lease.Blob.Name,
-                                Owner = lease.Owner,
-                            })
-                        .Where(lease => !string.IsNullOrEmpty(lease.Owner))
-                        .ToArray();
-
-                    Array.ForEach(leases, lease => Trace.TraceInformation(
-                        $"Blob: {lease.Name}, Owner: {lease.Owner}"));
-
-                    isBalanced = false;
-                    var workersWithLeases = leases
-                        .GroupBy(l => l.Owner)
-                        .Select(x => x.ToArray())
-                        .ToArray();
-
-                    if (workersWithLeases.Length == currentWorkerCount)
-                    {
-                        int maxLeaseCount = workersWithLeases.Max(owned => owned.Length);
-                        int minLeaseCount = workersWithLeases.Min(owned => owned.Length);
-                        int totalLeaseCount = workersWithLeases.Sum(owned => owned.Length);
-
-                        isBalanced = maxLeaseCount - minLeaseCount <= 1 && totalLeaseCount == 4;
-                        if (isBalanced)
-                        {
-                            Trace.TraceInformation($"Success: Leases are balanced across {currentWorkerCount} workers.");
-
-                            var allQueueNames = new HashSet<string>();
-
-                            // Make sure the control queues are also assigned to the correct workers
-                            for (int j = 0; j < services.Length; j++)
-                            {
-                                AzureStorageOrchestrationService service = services[j];
-                                if (service == null)
+                                Trace.TraceInformation($"Success: Leases are balanced across {currentWorkerCount} workers.");
+
+                                var allQueueNames = new HashSet<string>();
+
+                                // Make sure the control queues are also assigned to the correct workers
+                                for (int j = 0; j < services.Length; j++)
                                 {
-                                    continue;
+                                    AzureStorageOrchestrationService service = services[j];
+                                    if (service == null)
+                                    {
+                                        continue;
+                                    }
+
+                                    foreach (ControlQueue controlQueue in service.OwnedControlQueues)
+                                    {
+                                        Assert.IsTrue(allQueueNames.Add(controlQueue.Name));
+                                    }
+
+                                    Trace.TraceInformation(
+                                        "Queues owned by {0}: {1}",
+                                        service.WorkerId,
+                                        string.Join(", ", service.OwnedControlQueues.Select(q => q.Name)));
+
+                                    var ownedLeases = leases.Where(l => l.Owner == service.WorkerId);
+                                    Assert.AreEqual(
+                                        ownedLeases.Count(),
+                                        service.OwnedControlQueues.Where(queue => !queue.IsReleased).Count(),
+                                        $"Mismatch between control queue count and lease count for {service.WorkerId}");
+                                    Assert.IsTrue(
+                                        service.OwnedControlQueues.All(q => ownedLeases.Any(l => l.Name.Contains(q.Name))),
+                                        "Mismatch between queue assignment and lease ownership.");
+                                    Assert.IsTrue(
+                                        service.OwnedControlQueues.All(q => q.InnerQueue.ExistsAsync().GetAwaiter().GetResult()),
+                                        $"One or more control queues owned by {service.WorkerId} do not exist");
                                 }
 
-                                foreach (ControlQueue controlQueue in service.OwnedControlQueues)
-                                {
-                                    Assert.IsTrue(allQueueNames.Add(controlQueue.Name));
-                                }
-                                
-                                Trace.TraceInformation(
-                                    "Queues owned by {0}: {1}",
-                                    service.WorkerId,
-                                    string.Join(", ", service.OwnedControlQueues.Select(q => q.Name)));
-
-                                var ownedLeases = leases.Where(l => l.Owner == service.WorkerId);
-                                Assert.AreEqual(
-                                    ownedLeases.Count(),
-                                    service.OwnedControlQueues.Where(queue=> !queue.IsReleased).Count(),
-                                    $"Mismatch between control queue count and lease count for {service.WorkerId}");
-                                Assert.IsTrue(
-                                    service.OwnedControlQueues.All(q => ownedLeases.Any(l => l.Name.Contains(q.Name))),
-                                    "Mismatch between queue assignment and lease ownership.");
-                                Assert.IsTrue(
-                                    service.OwnedControlQueues.All(q => q.InnerQueue.ExistsAsync().GetAwaiter().GetResult()),
-                                    $"One or more control queues owned by {service.WorkerId} do not exist");
+                                Assert.AreEqual(totalLeaseCount, allQueueNames.Count, "Unexpected number of queues!");
+
+                                break;
                             }
-
-                            Assert.AreEqual(totalLeaseCount, allQueueNames.Count, "Unexpected number of queues!");
-
-                            break;
                         }
+
+                        await Task.Delay(TimeSpan.FromSeconds(5), token);
                     }
-
-                    Thread.Sleep(TimeSpan.FromSeconds(5));
-                }
-
-                Assert.IsTrue(isBalanced, "Failed to acquire all leases.");
+                }
+                catch (OperationCanceledException)
+                {
+                    Assert.Fail("Failed to acquire all leases.");
+                }
             }
         }
 
@@ -456,7 +457,7 @@
 
             // STEP 2: Force the lease to be stolen and wait for the lease status to update.
             //         The orchestration service should detect this and update its state.
-            BlobPartitionLease lease = (await service.ListBlobLeasesAsync()).Single();
+            BlobPartitionLease lease = await service.ListBlobLeasesAsync().SingleAsync();
             await lease.Blob.ChangeLeaseAsync(
                 proposedLeaseId: Guid.NewGuid().ToString(),
                 currentLeaseId: lease.Token);
