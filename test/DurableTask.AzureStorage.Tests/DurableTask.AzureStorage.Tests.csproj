﻿<Project Sdk="Microsoft.NET.Sdk">

  <Import Project="$([MSBuild]::GetDirectoryNameOfFileAbove($(MSBuildThisFileDirectory),DurableTask.sln))\tools\DurableTask.props" />
  <PropertyGroup>
    <TargetFrameworks>netcoreapp3.1;net462</TargetFrameworks>
  </PropertyGroup>


  <ItemGroup Condition="'$(TargetFramework)' == 'net462'">
    <PackageReference Include="Microsoft.Extensions.Logging" Version="2.2.0" />
    <PackageReference Include="Microsoft.WindowsAzure.ConfigurationManager" version="3.2.1" />
<<<<<<< HEAD
    <PackageReference Include="Newtonsoft.Json" version="7.0.1" />
    <PackageReference Include="WindowsAzure.Storage" version="8.7.0" />
=======
    <PackageReference Include="WindowsAzure.Storage" version="7.2.1" />
>>>>>>> b2a8a56a
  </ItemGroup>

  <ItemGroup Condition="'$(TargetFramework)' != 'net462'">
    <PackageReference Include="Azure.Monitor.OpenTelemetry.Exporter" Version="1.0.0-beta.3" />
    <PackageReference Include="Microsoft.Extensions.Logging" Version="3.1.6" />
<<<<<<< HEAD
    <PackageReference Include="Newtonsoft.Json" Version="13.0.1" />
    <PackageReference Include="System.Configuration.ConfigurationManager" Version="4.5.0" />
=======
>>>>>>> b2a8a56a
    <PackageReference Include="WindowsAzure.Storage" version="9.3.3" />
  </ItemGroup>

  <!-- Common package dependencies -->
  <ItemGroup>
    <PackageReference Include="Microsoft.ApplicationInsights.DependencyCollector" Version="2.12.0" />
    <PackageReference Include="Microsoft.NET.Test.Sdk" Version="17.7.1" />
    <PackageReference Include="MSTest.TestAdapter" Version="3.1.1" />
    <PackageReference Include="MSTest.TestFramework" Version="3.1.1" />
    <PackageReference Include="Moq" Version="4.10.0" />
  </ItemGroup>

  <ItemGroup>
    <ProjectReference Include="..\..\src\DurableTask.Core\DurableTask.Core.csproj" />
    <ProjectReference Include="..\..\src\DurableTask.AzureStorage\DurableTask.AzureStorage.csproj" />
    <ProjectReference Include="..\DurableTask.Core.Tests\DurableTask.Core.Tests.csproj" />
    <ProjectReference Include="..\DurableTask.Test.Orchestrations\DurableTask.Test.Orchestrations.csproj" />
  </ItemGroup>

  <ItemGroup Condition="'$(TargetFramework)' == 'net462'">
    <Reference Include="System.Configuration" />
  </ItemGroup>

  <ItemGroup>
    <Service Include="{82a7f48d-3b50-4b1e-b82e-3ada8210c358}" />
  </ItemGroup>

  <ItemGroup>
    <None Update="large.jpeg">
      <CopyToOutputDirectory>Always</CopyToOutputDirectory>
    </None>
    <None Update="testhost.dll.config" Condition="'$(TargetFramework)' == 'netcoreapp2.1'">
      <CopyToOutputDirectory>PreserveNewest</CopyToOutputDirectory>
    </None>
  </ItemGroup>

</Project><|MERGE_RESOLUTION|>--- conflicted
+++ resolved
@@ -9,31 +9,23 @@
   <ItemGroup Condition="'$(TargetFramework)' == 'net462'">
     <PackageReference Include="Microsoft.Extensions.Logging" Version="2.2.0" />
     <PackageReference Include="Microsoft.WindowsAzure.ConfigurationManager" version="3.2.1" />
-<<<<<<< HEAD
-    <PackageReference Include="Newtonsoft.Json" version="7.0.1" />
     <PackageReference Include="WindowsAzure.Storage" version="8.7.0" />
-=======
-    <PackageReference Include="WindowsAzure.Storage" version="7.2.1" />
->>>>>>> b2a8a56a
   </ItemGroup>
 
   <ItemGroup Condition="'$(TargetFramework)' != 'net462'">
     <PackageReference Include="Azure.Monitor.OpenTelemetry.Exporter" Version="1.0.0-beta.3" />
     <PackageReference Include="Microsoft.Extensions.Logging" Version="3.1.6" />
-<<<<<<< HEAD
     <PackageReference Include="Newtonsoft.Json" Version="13.0.1" />
     <PackageReference Include="System.Configuration.ConfigurationManager" Version="4.5.0" />
-=======
->>>>>>> b2a8a56a
     <PackageReference Include="WindowsAzure.Storage" version="9.3.3" />
   </ItemGroup>
 
   <!-- Common package dependencies -->
   <ItemGroup>
     <PackageReference Include="Microsoft.ApplicationInsights.DependencyCollector" Version="2.12.0" />
-    <PackageReference Include="Microsoft.NET.Test.Sdk" Version="17.7.1" />
-    <PackageReference Include="MSTest.TestAdapter" Version="3.1.1" />
-    <PackageReference Include="MSTest.TestFramework" Version="3.1.1" />
+    <PackageReference Include="Microsoft.NET.Test.Sdk" Version="15.9.0" />
+    <PackageReference Include="MSTest.TestAdapter" Version="1.4.0" />
+    <PackageReference Include="MSTest.TestFramework" Version="1.4.0" />
     <PackageReference Include="Moq" Version="4.10.0" />
   </ItemGroup>
 
