--- conflicted
+++ resolved
@@ -2,25 +2,13 @@
 
   <Import Project="$([MSBuild]::GetDirectoryNameOfFileAbove($(MSBuildThisFileDirectory),DurableTask.sln))\tools\DurableTask.props" />
   <PropertyGroup>
-<<<<<<< HEAD
-    <TargetFrameworks>netcoreapp2.1;net451</TargetFrameworks>
-    <AutoGenerateBindingRedirects>true</AutoGenerateBindingRedirects>
-    <GenerateBindingRedirectsOutputType>true</GenerateBindingRedirectsOutputType>
-=======
     <TargetFrameworks>netcoreapp2.1;net461</TargetFrameworks>
->>>>>>> 0098fffd
   </PropertyGroup>
 
 
   <ItemGroup Condition="'$(TargetFramework)' == 'net461'">
     <PackageReference Include="Microsoft.Extensions.Logging" Version="2.2.0" />
     <PackageReference Include="Microsoft.WindowsAzure.ConfigurationManager" version="3.2.1" />
-<<<<<<< HEAD
-    <PackageReference Include="Moq" Version="4.10.0" />
-    <PackageReference Include="MSTest.TestAdapter" Version="2.1.2" />
-    <PackageReference Include="MSTest.TestFramework" Version="2.1.2" />
-=======
->>>>>>> 0098fffd
     <PackageReference Include="Newtonsoft.Json" version="7.0.1" />
     <PackageReference Include="WindowsAzure.Storage" version="7.2.1" />
   </ItemGroup>
@@ -34,6 +22,7 @@
 
   <!-- Common package dependencies -->
   <ItemGroup>
+    <PackageReference Include="Microsoft.ApplicationInsights.DependencyCollector" Version="2.12.0" />
     <PackageReference Include="Microsoft.NET.Test.Sdk" Version="15.9.0" />
     <PackageReference Include="MSTest.TestAdapter" Version="1.4.0" />
     <PackageReference Include="MSTest.TestFramework" Version="1.4.0" />
@@ -63,8 +52,4 @@
     </None>
   </ItemGroup>
 
-  <ItemGroup>
-    <PackageReference Include="Microsoft.ApplicationInsights.DependencyCollector" Version="2.12.0" />
-  </ItemGroup>
-
 </Project>