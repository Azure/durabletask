﻿<Project Sdk="Microsoft.NET.Sdk">

  <PropertyGroup>
    <OutputType>Exe</OutputType>
    <TargetFramework>netcoreapp3.1</TargetFramework>
  </PropertyGroup>

  <ItemGroup>
    <PackageReference Include="Microsoft.Extensions.Configuration" Version="3.1.*" />
    <PackageReference Include="Microsoft.Extensions.Configuration.Json" Version="3.1.*" />
    <PackageReference Include="Microsoft.ApplicationInsights.DependencyCollector" Version="2.12.0" />
  </ItemGroup>

  <ItemGroup>
    <ProjectReference Include="..\..\src\DurableTask.AzureStorage\DurableTask.AzureStorage.csproj" />
  </ItemGroup>

  <ItemGroup>
<<<<<<< HEAD
=======
    <PackageReference Include="Microsoft.ApplicationInsights.DependencyCollector" Version="2.12.0" />
  </ItemGroup>

  <ItemGroup>
>>>>>>> ef7181f9
    <None Update="appsettings.json">
      <CopyToOutputDirectory>Always</CopyToOutputDirectory>
    </None>
  </ItemGroup>

</Project><|MERGE_RESOLUTION|>--- conflicted
+++ resolved
@@ -16,13 +16,10 @@
   </ItemGroup>
 
   <ItemGroup>
-<<<<<<< HEAD
-=======
     <PackageReference Include="Microsoft.ApplicationInsights.DependencyCollector" Version="2.12.0" />
   </ItemGroup>
 
   <ItemGroup>
->>>>>>> ef7181f9
     <None Update="appsettings.json">
       <CopyToOutputDirectory>Always</CopyToOutputDirectory>
     </None>
