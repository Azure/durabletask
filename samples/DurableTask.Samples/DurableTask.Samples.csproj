﻿<Project Sdk="Microsoft.NET.Sdk">

  <Import Project="$([MSBuild]::GetDirectoryNameOfFileAbove($(MSBuildThisFileDirectory),DurableTask.sln))\tools\DurableTask.props" />
  <PropertyGroup>
    <OutputType>Exe</OutputType>
    <TargetFramework>net451</TargetFramework>
  </PropertyGroup>

  <ItemGroup>
    <PackageReference Include="CommandLineParser" version="1.9.71" />
    <PackageReference Include="EnterpriseLibrary.SemanticLogging" Version="2.0.1406.1" />
    <PackageReference Include="ImpromptuInterface" version="6.2.2" />
    <PackageReference Include="Microsoft.Azure.KeyVault.Core" version="1.0.0" />
    <PackageReference Include="Microsoft.Data.Edm" version="5.6.4" />
    <PackageReference Include="Microsoft.Data.OData" version="5.6.4" />
    <PackageReference Include="Microsoft.Data.Services.Client" version="5.6.4" />
    <PackageReference Include="Microsoft.WindowsAzure.ConfigurationManager" version="3.2.1" />
    <PackageReference Include="ncrontab" version="1.0.0" />
    <PackageReference Include="Newtonsoft.Json" version="7.0.1" />
    <PackageReference Include="System.Spatial" version="5.6.4" />
    <PackageReference Include="WindowsAzure.ServiceBus" version="4.1.3" />
    <PackageReference Include="WindowsAzure.Storage" version="7.0.0" />
  </ItemGroup>

  <ItemGroup>
    <ProjectReference Include="..\..\src\DurableTask.Core\DurableTask.Core.csproj" />
    <ProjectReference Include="..\..\src\DurableTask.ServiceBus\DurableTask.ServiceBus.csproj" />
  </ItemGroup>

  <ItemGroup>
<<<<<<< HEAD
    <Reference Include="CommandLine">
      <HintPath>$(SolutionDir)\packages\CommandLineParser.1.9.71\lib\net45\CommandLine.dll</HintPath>
    </Reference>
    <Reference Include="ImpromptuInterface">
      <HintPath>$(SolutionDir)\packages\ImpromptuInterface.6.2.2\lib\net40\ImpromptuInterface.dll</HintPath>
    </Reference>
    <Reference Include="Microsoft.Azure.KeyVault.Core">
      <HintPath>$(SolutionDir)\packages\Microsoft.Azure.KeyVault.Core.1.0.0\lib\net40\Microsoft.Azure.KeyVault.Core.dll</HintPath>
      <Private>True</Private>
    </Reference>
    <Reference Include="Microsoft.Data.Edm, Version=5.6.4.0, Culture=neutral, PublicKeyToken=31bf3856ad364e35, processorArchitecture=MSIL">
      <HintPath>$(SolutionDir)\packages\Microsoft.Data.Edm.5.6.4\lib\net40\Microsoft.Data.Edm.dll</HintPath>
      <Private>True</Private>
    </Reference>
    <Reference Include="Microsoft.Data.OData, Version=5.6.4.0, Culture=neutral, PublicKeyToken=31bf3856ad364e35, processorArchitecture=MSIL">
      <HintPath>$(SolutionDir)\packages\Microsoft.Data.OData.5.6.4\lib\net40\Microsoft.Data.OData.dll</HintPath>
      <Private>True</Private>
    </Reference>
    <Reference Include="Microsoft.Data.Services.Client, Version=5.6.4.0, Culture=neutral, PublicKeyToken=31bf3856ad364e35, processorArchitecture=MSIL">
      <HintPath>$(SolutionDir)\packages\Microsoft.Data.Services.Client.5.6.4\lib\net40\Microsoft.Data.Services.Client.dll</HintPath>
      <Private>True</Private>
    </Reference>
    <Reference Include="Microsoft.ServiceBus, Version=3.0.0.0, Culture=neutral, PublicKeyToken=31bf3856ad364e35, processorArchitecture=MSIL">
      <SpecificVersion>False</SpecificVersion>
      <HintPath>$(SolutionDir)\packages\WindowsAzure.ServiceBus.3.1.7\lib\net45-full\Microsoft.ServiceBus.dll</HintPath>
      <Private>True</Private>
    </Reference>
    <Reference Include="Microsoft.WindowsAzure.Configuration, Version=3.0.0.0, Culture=neutral, PublicKeyToken=31bf3856ad364e35, processorArchitecture=MSIL">
      <SpecificVersion>False</SpecificVersion>
      <HintPath>$(SolutionDir)\packages\Microsoft.WindowsAzure.ConfigurationManager.3.2.1\lib\net40\Microsoft.WindowsAzure.Configuration.dll</HintPath>
      <Private>True</Private>
    </Reference>
    <Reference Include="Microsoft.WindowsAzure.Storage, Version=7.0.0.0, Culture=neutral, PublicKeyToken=31bf3856ad364e35, processorArchitecture=MSIL">
      <SpecificVersion>False</SpecificVersion>
      <HintPath>$(SolutionDir)\packages\WindowsAzure.Storage.7.0.0\lib\net40\Microsoft.WindowsAzure.Storage.dll</HintPath>
      <Private>True</Private>
    </Reference>
    <Reference Include="NCrontab">
      <HintPath>$(SolutionDir)\packages\ncrontab.1.0.0\lib\NCrontab.dll</HintPath>
    </Reference>
    <Reference Include="Newtonsoft.Json">
      <SpecificVersion>False</SpecificVersion>
      <HintPath>$(SolutionDir)\packages\Newtonsoft.Json.8.0.3\lib\net45\Newtonsoft.Json.dll</HintPath>
      <Private>True</Private>
    </Reference>
    <Reference Include="System" />
=======
>>>>>>> bfb05b4b
    <Reference Include="System.Configuration" />
    <Reference Include="System.Windows.Forms" />
  </ItemGroup>

  <ItemGroup>
    <Compile Update="Greetings\GetUserName.cs">
      <SubType>Form</SubType>
    </Compile>
    <Compile Update="Greetings\GetUserName.Designer.cs">
      <SubType>Form</SubType>
    </Compile>
  </ItemGroup>
  
</Project><|MERGE_RESOLUTION|>--- conflicted
+++ resolved
@@ -28,55 +28,6 @@
   </ItemGroup>
 
   <ItemGroup>
-<<<<<<< HEAD
-    <Reference Include="CommandLine">
-      <HintPath>$(SolutionDir)\packages\CommandLineParser.1.9.71\lib\net45\CommandLine.dll</HintPath>
-    </Reference>
-    <Reference Include="ImpromptuInterface">
-      <HintPath>$(SolutionDir)\packages\ImpromptuInterface.6.2.2\lib\net40\ImpromptuInterface.dll</HintPath>
-    </Reference>
-    <Reference Include="Microsoft.Azure.KeyVault.Core">
-      <HintPath>$(SolutionDir)\packages\Microsoft.Azure.KeyVault.Core.1.0.0\lib\net40\Microsoft.Azure.KeyVault.Core.dll</HintPath>
-      <Private>True</Private>
-    </Reference>
-    <Reference Include="Microsoft.Data.Edm, Version=5.6.4.0, Culture=neutral, PublicKeyToken=31bf3856ad364e35, processorArchitecture=MSIL">
-      <HintPath>$(SolutionDir)\packages\Microsoft.Data.Edm.5.6.4\lib\net40\Microsoft.Data.Edm.dll</HintPath>
-      <Private>True</Private>
-    </Reference>
-    <Reference Include="Microsoft.Data.OData, Version=5.6.4.0, Culture=neutral, PublicKeyToken=31bf3856ad364e35, processorArchitecture=MSIL">
-      <HintPath>$(SolutionDir)\packages\Microsoft.Data.OData.5.6.4\lib\net40\Microsoft.Data.OData.dll</HintPath>
-      <Private>True</Private>
-    </Reference>
-    <Reference Include="Microsoft.Data.Services.Client, Version=5.6.4.0, Culture=neutral, PublicKeyToken=31bf3856ad364e35, processorArchitecture=MSIL">
-      <HintPath>$(SolutionDir)\packages\Microsoft.Data.Services.Client.5.6.4\lib\net40\Microsoft.Data.Services.Client.dll</HintPath>
-      <Private>True</Private>
-    </Reference>
-    <Reference Include="Microsoft.ServiceBus, Version=3.0.0.0, Culture=neutral, PublicKeyToken=31bf3856ad364e35, processorArchitecture=MSIL">
-      <SpecificVersion>False</SpecificVersion>
-      <HintPath>$(SolutionDir)\packages\WindowsAzure.ServiceBus.3.1.7\lib\net45-full\Microsoft.ServiceBus.dll</HintPath>
-      <Private>True</Private>
-    </Reference>
-    <Reference Include="Microsoft.WindowsAzure.Configuration, Version=3.0.0.0, Culture=neutral, PublicKeyToken=31bf3856ad364e35, processorArchitecture=MSIL">
-      <SpecificVersion>False</SpecificVersion>
-      <HintPath>$(SolutionDir)\packages\Microsoft.WindowsAzure.ConfigurationManager.3.2.1\lib\net40\Microsoft.WindowsAzure.Configuration.dll</HintPath>
-      <Private>True</Private>
-    </Reference>
-    <Reference Include="Microsoft.WindowsAzure.Storage, Version=7.0.0.0, Culture=neutral, PublicKeyToken=31bf3856ad364e35, processorArchitecture=MSIL">
-      <SpecificVersion>False</SpecificVersion>
-      <HintPath>$(SolutionDir)\packages\WindowsAzure.Storage.7.0.0\lib\net40\Microsoft.WindowsAzure.Storage.dll</HintPath>
-      <Private>True</Private>
-    </Reference>
-    <Reference Include="NCrontab">
-      <HintPath>$(SolutionDir)\packages\ncrontab.1.0.0\lib\NCrontab.dll</HintPath>
-    </Reference>
-    <Reference Include="Newtonsoft.Json">
-      <SpecificVersion>False</SpecificVersion>
-      <HintPath>$(SolutionDir)\packages\Newtonsoft.Json.8.0.3\lib\net45\Newtonsoft.Json.dll</HintPath>
-      <Private>True</Private>
-    </Reference>
-    <Reference Include="System" />
-=======
->>>>>>> bfb05b4b
     <Reference Include="System.Configuration" />
     <Reference Include="System.Windows.Forms" />
   </ItemGroup>
