--- conflicted
+++ resolved
@@ -12,10 +12,6 @@
     <PackageReference Include="EnterpriseLibrary.SemanticLogging" Version="2.0.1406.1" />
     <PackageReference Include="ncrontab" version="1.0.0" />
     <PackageReference Include="Newtonsoft.Json" version="11.0.2" />
-<<<<<<< HEAD
-    <PackageReference Include="System.Spatial" version="5.8.5" />
-=======
->>>>>>> 06dd87a9
   </ItemGroup>
 
   <ItemGroup>
