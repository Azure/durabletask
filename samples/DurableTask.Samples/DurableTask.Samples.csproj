﻿<Project Sdk="Microsoft.NET.Sdk">

  <Import Project="$([MSBuild]::GetDirectoryNameOfFileAbove($(MSBuildThisFileDirectory),DurableTask.sln))\tools\DurableTask.props" />
  <PropertyGroup>
    <AutoGenerateBindingRedirects>true</AutoGenerateBindingRedirects>
    <OutputType>Exe</OutputType>
    <TargetFramework>net462</TargetFramework>
  </PropertyGroup>

  <ItemGroup>
    <PackageReference Include="CommandLineParser" version="1.9.71" />
    <PackageReference Include="EnterpriseLibrary.SemanticLogging" Version="2.0.1406.1" />
<<<<<<< HEAD
    <PackageReference Include="Microsoft.Data.Edm" version="5.8.5" />
    <PackageReference Include="Microsoft.Data.OData" version="5.8.5" />
    <PackageReference Include="Microsoft.Data.Services.Client" version="5.8.5" />
    <PackageReference Include="Microsoft.WindowsAzure.ConfigurationManager" version="3.2.3" />
=======
>>>>>>> ef7181f9
    <PackageReference Include="ncrontab" version="1.0.0" />
    <PackageReference Include="Newtonsoft.Json" version="11.0.2" />
  </ItemGroup>

  <ItemGroup>
    <ProjectReference Include="..\..\src\DurableTask.AzureStorage\DurableTask.AzureStorage.csproj" />
    <ProjectReference Include="..\..\src\DurableTask.Core\DurableTask.Core.csproj" />
  </ItemGroup>

  <ItemGroup>
    <Reference Include="System.Configuration" />
    <Reference Include="System.Windows.Forms" />
  </ItemGroup>

  <ItemGroup>
    <Compile Update="Greetings\GetUserName.cs" />
    <Compile Update="Greetings\GetUserName.Designer.cs">
      <SubType>Form</SubType>
    </Compile>
  </ItemGroup>
  <ItemGroup>
    <None Update="SumOfSquares\BagofNumbers.json">
      <CopyToOutputDirectory>PreserveNewest</CopyToOutputDirectory>
    </None>
  </ItemGroup>
</Project><|MERGE_RESOLUTION|>--- conflicted
+++ resolved
@@ -10,13 +10,10 @@
   <ItemGroup>
     <PackageReference Include="CommandLineParser" version="1.9.71" />
     <PackageReference Include="EnterpriseLibrary.SemanticLogging" Version="2.0.1406.1" />
-<<<<<<< HEAD
     <PackageReference Include="Microsoft.Data.Edm" version="5.8.5" />
     <PackageReference Include="Microsoft.Data.OData" version="5.8.5" />
     <PackageReference Include="Microsoft.Data.Services.Client" version="5.8.5" />
     <PackageReference Include="Microsoft.WindowsAzure.ConfigurationManager" version="3.2.3" />
-=======
->>>>>>> ef7181f9
     <PackageReference Include="ncrontab" version="1.0.0" />
     <PackageReference Include="Newtonsoft.Json" version="11.0.2" />
   </ItemGroup>
